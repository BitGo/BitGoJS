{
  "name": "@bitgo/sdk-coin-xtz",
  "version": "2.1.66",
  "description": "BitGo SDK coin library for Tezos",
  "main": "./dist/src/index.js",
  "types": "./dist/src/index.d.ts",
  "scripts": {
    "build": "yarn tsc --build --incremental --verbose .",
    "fmt": "prettier --write .",
    "check-fmt": "prettier --check .",
    "clean": "rm -r ./dist",
    "lint": "eslint --quiet .",
    "prepare": "npm run build",
    "test": "npm run coverage",
    "coverage": "nyc -- npm run unit-test",
    "unit-test": "mocha"
  },
  "author": "BitGo SDK Team <sdkteam@bitgo.com>",
  "license": "MIT",
  "engines": {
    "node": ">=18 <21"
  },
  "repository": {
    "type": "git",
    "url": "https://github.com/BitGo/BitGoJS.git",
    "directory": "modules/sdk-coin-xtz"
  },
  "lint-staged": {
    "*.{js,ts}": [
      "yarn prettier --write",
      "yarn eslint --fix"
    ]
  },
  "publishConfig": {
    "access": "public"
  },
  "nyc": {
    "extension": [
      ".ts"
    ]
  },
  "dependencies": {
    "@bitgo/blake2b": "^3.2.4",
<<<<<<< HEAD
    "@bitgo/sdk-core": "^30.0.0",
    "@bitgo/statics": "^51.1.0",
    "@bitgo/utxo-lib": "^11.2.3",
=======
    "@bitgo/sdk-core": "^29.0.0",
    "@bitgo/secp256k1": "^1.3.1",
    "@bitgo/statics": "^51.0.1",
>>>>>>> 774028bd
    "@noble/curves": "1.8.1",
    "@taquito/local-forging": "6.3.5-beta.0",
    "@taquito/signer": "6.3.5-beta.0",
    "bignumber.js": "^9.0.0",
    "bs58check": "^2.1.2",
    "libsodium-wrappers": "^0.7.6",
    "lodash": "^4.17.15"
  },
  "devDependencies": {
    "@bitgo/sdk-api": "^1.59.0",
    "@bitgo/sdk-test": "^8.0.73"
  },
  "gitHead": "18e460ddf02de2dbf13c2aa243478188fb539f0c"
}<|MERGE_RESOLUTION|>--- conflicted
+++ resolved
@@ -41,15 +41,10 @@
   },
   "dependencies": {
     "@bitgo/blake2b": "^3.2.4",
-<<<<<<< HEAD
     "@bitgo/sdk-core": "^30.0.0",
     "@bitgo/statics": "^51.1.0",
     "@bitgo/utxo-lib": "^11.2.3",
-=======
-    "@bitgo/sdk-core": "^29.0.0",
     "@bitgo/secp256k1": "^1.3.1",
-    "@bitgo/statics": "^51.0.1",
->>>>>>> 774028bd
     "@noble/curves": "1.8.1",
     "@taquito/local-forging": "6.3.5-beta.0",
     "@taquito/signer": "6.3.5-beta.0",
