--- conflicted
+++ resolved
@@ -46,13 +46,8 @@
     "dist/src"
   ],
   "dependencies": {
-<<<<<<< HEAD
     "@bitgo/blake2b": "^3.0.4-rc.0",
-    "@noble/secp256k1": "^1.6.3",
-=======
-    "@bitgo/blake2b": "^3.0.3",
     "@noble/secp256k1": "1.6.3",
->>>>>>> 36ccc2ed
     "bip32": "^3.0.1",
     "bitcoin-ops": "^1.3.0",
     "bitcoinjs-lib": "npm:@bitgo/bitcoinjs-lib@7.0.0-rc.0",
