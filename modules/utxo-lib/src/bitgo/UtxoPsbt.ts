import { Psbt as PsbtBase } from 'bip174';
import {
  Bip32Derivation,
  TapBip32Derivation,
  Transaction as ITransaction,
  TransactionFromBuffer,
} from 'bip174/src/lib/interfaces';
import { checkForInput } from 'bip174/src/lib/utils';
import { BufferWriter, varuint } from 'bitcoinjs-lib/src/bufferutils';
import { SessionKey } from '@brandonblack/musig';
import { BIP32Factory, BIP32Interface } from 'bip32';
import * as bs58check from 'bs58check';
import { decodeProprietaryKey, encodeProprietaryKey, ProprietaryKey } from 'bip174/src/lib/proprietaryKeyVal';

import { taproot, HDSigner, Psbt, PsbtTransaction, Transaction, TxOutput, Network, ecc as eccLib } from '..';
import { UtxoTransaction } from './UtxoTransaction';
import { getOutputIdForInput } from './Unspent';
import { isSegwit } from './psbt/scriptTypes';
import { unsign } from './psbt/fromHalfSigned';
import { checkPlainPublicKey, toXOnlyPublicKey } from './outputScripts';
import { parsePubScript2Of3 } from './parseInput';
import {
  createMusig2SigningSession,
  encodePsbtMusig2PartialSig,
  encodePsbtMusig2PubNonce,
  musig2PartialSign,
  parsePsbtMusig2Nonces,
  parsePsbtMusig2Participants,
  PsbtMusig2Participants,
  assertPsbtMusig2Nonces,
  assertPsbtMusig2Participants,
  Musig2NonceStore,
  PsbtMusig2PubNonce,
  parsePsbtMusig2PartialSigs,
  musig2PartialSigVerify,
  musig2AggregateSigs,
  getSigHashTypeFromSigs,
} from './Musig2';
import { isTuple, Tuple } from './types';
import { getTaprootOutputKey } from '../taproot';

export const PSBT_PROPRIETARY_IDENTIFIER = 'BITGO';

export enum ProprietaryKeySubtype {
  ZEC_CONSENSUS_BRANCH_ID = 0x00,
  MUSIG2_PARTICIPANT_PUB_KEYS = 0x01,
  MUSIG2_PUB_NONCE = 0x02,
  MUSIG2_PARTIAL_SIG = 0x03,
}

export interface HDTaprootSigner extends HDSigner {
  /**
   * The path string must match /^m(\/\d+'?)+$/
   * ex. m/44'/0'/0'/1/23 levels with ' must be hard derivations
   */
  derivePath(path: string): HDTaprootSigner;
  /**
   * Input hash (the "message digest") for the signature algorithm
   * Return a 64 byte signature (32 byte r and 32 byte s in that order)
   */
  signSchnorr(hash: Buffer): Buffer;
}

/**
 * HD signer object for taproot p2tr musig2 key path sign
 */
export interface HDTaprootMusig2Signer extends HDSigner {
  /**
   * Musig2 requires signer's 32-bytes private key to be passed to it.
   */
  privateKey: Buffer;

  /**
   * The path string must match /^m(\/\d+'?)+$/
   * ex. m/44'/0'/0'/1/23 levels with ' must be hard derivations
   */
  derivePath(path: string): HDTaprootMusig2Signer;
}

export interface SchnorrSigner {
  publicKey: Buffer;
  signSchnorr(hash: Buffer): Buffer;
}

export interface Musig2Signer {
  publicKey: Buffer;
  privateKey: Buffer;
}

export interface TaprootSigner {
  leafHashes: Buffer[];
  signer: SchnorrSigner;
}

export interface PsbtOpts {
  network: Network;
  maximumFeeRate?: number; // [sat/byte]
  bip32PathsAbsolute?: boolean;
}

/**
 * Psbt proprietary keydata object.
 * <compact size uint identifier length> <bytes identifier> <compact size uint subtype> <bytes subkeydata>
 * => <bytes valuedata>
 */
export interface ProprietaryKeyValue {
  key: ProprietaryKey;
  value: Buffer;
}

/**
 * Psbt proprietary keydata object search fields.
 * <compact size uint identifier length> <bytes identifier> <compact size uint subtype> <bytes subkeydata>
 */
export interface ProprietaryKeySearch {
  identifier: string;
  subtype?: number;
  keydata?: Buffer;
  identifierEncoding?: BufferEncoding;
}

// TODO: upstream does `checkInputsForPartialSigs` before doing things like
// `setVersion`. Our inputs could have tapscriptsigs (or in future tapkeysigs)
// and not fail that check. Do we want to do anything about that?
export class UtxoPsbt<Tx extends UtxoTransaction<bigint> = UtxoTransaction<bigint>> extends Psbt {
  private nonceStore = new Musig2NonceStore();

  protected static transactionFromBuffer(buffer: Buffer, network: Network): UtxoTransaction<bigint> {
    return UtxoTransaction.fromBuffer<bigint>(buffer, false, 'bigint', network);
  }

  static createPsbt(opts: PsbtOpts, data?: PsbtBase): UtxoPsbt {
    return new UtxoPsbt(
      opts,
      data || new PsbtBase(new PsbtTransaction({ tx: new UtxoTransaction<bigint>(opts.network) }))
    );
  }

  static fromBuffer(buffer: Buffer, opts: PsbtOpts): UtxoPsbt {
    const transactionFromBuffer: TransactionFromBuffer = (buffer: Buffer): ITransaction => {
      const tx = this.transactionFromBuffer(buffer, opts.network);
      return new PsbtTransaction({ tx });
    };
    const psbtBase = PsbtBase.fromBuffer(buffer, transactionFromBuffer, {
      bip32PathsAbsolute: opts.bip32PathsAbsolute,
    });
    const psbt = this.createPsbt(opts, psbtBase);
    // Upstream checks for duplicate inputs here, but it seems to be of dubious value.
    return psbt;
  }

  static fromHex(data: string, opts: PsbtOpts): UtxoPsbt {
    return this.fromBuffer(Buffer.from(data, 'hex'), opts);
  }

  /**
   * @param parent - Parent key. Matched with `bip32Derivations` using `fingerprint` property.
   * @param bip32Derivations - possible derivations for input or output
   * @return derived bip32 node if matching derivation is found, undefined if none is found
   * @throws Error if more than one match is found
   */
  static deriveKeyPair(parent: BIP32Interface, bip32Derivations: Bip32Derivation[]): BIP32Interface | undefined {
    const matchingDerivations = bip32Derivations.filter((bipDv) => {
      return bipDv.masterFingerprint.equals(parent.fingerprint);
    });

    if (!matchingDerivations.length) {
      // No fingerprint match
      return undefined;
    }

    if (matchingDerivations.length !== 1) {
      throw new Error(
        `more than one matching derivation for fingerprint ${parent.fingerprint.toString('hex')}: ${
          matchingDerivations.length
        }`
      );
    }

    const [derivation] = matchingDerivations;
    const node = parent.derivePath(derivation.path);

    if (!derivation.pubkey.equals(node.publicKey) && !derivation.pubkey.equals(toXOnlyPublicKey(node.publicKey))) {
      throw new Error('pubkey did not match bip32Derivation');
    }

    return node;
  }

  get network(): Network {
    return this.tx.network;
  }

  toHex(): string {
    return this.toBuffer().toString('hex');
  }

  /**
   * @return true iff PSBT input is finalized
   */
  isInputFinalized(inputIndex: number): boolean {
    const input = checkForInput(this.data.inputs, inputIndex);
    return Buffer.isBuffer(input.finalScriptSig) || Buffer.isBuffer(input.finalScriptWitness);
  }

  /**
   * @return partialSig/tapScriptSig count iff input is not finalized
   */
  getSignatureCount(inputIndex: number): number {
    if (this.isInputFinalized(inputIndex)) {
      throw new Error('Input is already finalized');
    }
    const input = checkForInput(this.data.inputs, inputIndex);
    return Math.max(
      Array.isArray(input.partialSig) ? input.partialSig.length : 0,
      Array.isArray(input.tapScriptSig) ? input.tapScriptSig.length : 0,
      this.getProprietaryKeyVals(inputIndex, {
        identifier: PSBT_PROPRIETARY_IDENTIFIER,
        subtype: ProprietaryKeySubtype.MUSIG2_PARTIAL_SIG,
      }).length
    );
  }

  getNonWitnessPreviousTxids(): string[] {
    const txInputs = this.txInputs; // These are somewhat costly to extract
    const txidSet = new Set<string>();
    this.data.inputs.forEach((input, index) => {
      if (!input.witnessUtxo) {
        throw new Error('Must have witness UTXO for all inputs');
      }
      if (!isSegwit(input.witnessUtxo.script, input.redeemScript)) {
        txidSet.add(getOutputIdForInput(txInputs[index]).txid);
      }
    });
    return [...txidSet];
  }

  addNonWitnessUtxos(txBufs: Record<string, Buffer>): this {
    const txInputs = this.txInputs; // These are somewhat costly to extract
    this.data.inputs.forEach((input, index) => {
      if (!input.witnessUtxo) {
        throw new Error('Must have witness UTXO for all inputs');
      }
      if (!isSegwit(input.witnessUtxo.script, input.redeemScript)) {
        const { txid } = getOutputIdForInput(txInputs[index]);
        if (txBufs[txid] === undefined) {
          throw new Error('Not all required previous transactions provided');
        }
        this.updateInput(index, { nonWitnessUtxo: txBufs[txid] });
      }
    });
    return this;
  }

  static fromTransaction(transaction: UtxoTransaction<bigint>, prevOutputs: TxOutput<bigint>[]): UtxoPsbt {
    if (prevOutputs.length !== transaction.ins.length) {
      throw new Error(
        `Transaction has ${transaction.ins.length} inputs, but ${prevOutputs.length} previous outputs provided`
      );
    }
    const clonedTransaction = transaction.clone();
    const updates = unsign(clonedTransaction, prevOutputs);

    const psbtBase = new PsbtBase(new PsbtTransaction({ tx: clonedTransaction }));
    clonedTransaction.ins.forEach(() => psbtBase.inputs.push({ unknownKeyVals: [] }));
    clonedTransaction.outs.forEach(() => psbtBase.outputs.push({ unknownKeyVals: [] }));
    const psbt = this.createPsbt({ network: transaction.network }, psbtBase);

    updates.forEach((update, index) => {
      psbt.updateInput(index, update);
      psbt.updateInput(index, { witnessUtxo: { script: prevOutputs[index].script, value: prevOutputs[index].value } });
    });

    return psbt;
  }

  getUnsignedTx(): UtxoTransaction<bigint> {
    return this.tx.clone();
  }

  protected static newTransaction(network: Network): UtxoTransaction<bigint> {
    return new UtxoTransaction<bigint>(network);
  }

  protected get tx(): Tx {
    return (this.data.globalMap.unsignedTx as PsbtTransaction).tx as Tx;
  }

  protected checkForSignatures(propName?: string): void {
    this.data.inputs.forEach((input) => {
      if (input.tapScriptSig?.length || input.tapKeySig || input.partialSig?.length) {
        throw new Error(`Cannot modify ${propName ?? 'transaction'} - signatures exist.`);
      }
    });
  }

  /**
   * @returns true if the input at inputIndex is a taproot key path.
   * Checks for presence of minimum required key path input fields and absence of any script path only input fields.
   */
  isTaprootKeyPathInput(inputIndex: number): boolean {
    const input = checkForInput(this.data.inputs, inputIndex);
    return (
      !!input.tapInternalKey &&
      !!input.tapMerkleRoot &&
      !(
        input.tapLeafScript?.length ||
        input.tapScriptSig?.length ||
        input.tapBip32Derivation?.some((v) => v.leafHashes.length)
      )
    );
  }

  /**
   * @returns true if the input at inputIndex is a taproot script path.
   * Checks for presence of minimum required script path input fields and absence of any key path only input fields.
   */
  isTaprootScriptPathInput(inputIndex: number): boolean {
    const input = checkForInput(this.data.inputs, inputIndex);
    return (
      !!input.tapLeafScript?.length &&
      !(
        this.getProprietaryKeyVals(inputIndex, {
          identifier: PSBT_PROPRIETARY_IDENTIFIER,
          subtype: ProprietaryKeySubtype.MUSIG2_PARTICIPANT_PUB_KEYS,
        }).length ||
        this.getProprietaryKeyVals(inputIndex, {
          identifier: PSBT_PROPRIETARY_IDENTIFIER,
          subtype: ProprietaryKeySubtype.MUSIG2_PUB_NONCE,
        }).length ||
        this.getProprietaryKeyVals(inputIndex, {
          identifier: PSBT_PROPRIETARY_IDENTIFIER,
          subtype: ProprietaryKeySubtype.MUSIG2_PARTIAL_SIG,
        }).length
      )
    );
  }

  /**
   * @returns true if the input at inputIndex is a taproot
   */
  isTaprootInput(inputIndex: number): boolean {
    const input = checkForInput(this.data.inputs, inputIndex);
    const isP2TR = (script: Buffer): boolean => {
      try {
        getTaprootOutputKey(script);
        return true;
      } catch (e) {
        return false;
      }
    };
    return !!(
      input.tapInternalKey ||
      input.tapMerkleRoot ||
      input.tapLeafScript?.length ||
      input.tapBip32Derivation?.length ||
      input.tapScriptSig?.length ||
      this.getProprietaryKeyVals(inputIndex, {
        identifier: PSBT_PROPRIETARY_IDENTIFIER,
        subtype: ProprietaryKeySubtype.MUSIG2_PARTICIPANT_PUB_KEYS,
      }).length ||
      this.getProprietaryKeyVals(inputIndex, {
        identifier: PSBT_PROPRIETARY_IDENTIFIER,
        subtype: ProprietaryKeySubtype.MUSIG2_PUB_NONCE,
      }).length ||
      this.getProprietaryKeyVals(inputIndex, {
        identifier: PSBT_PROPRIETARY_IDENTIFIER,
        subtype: ProprietaryKeySubtype.MUSIG2_PARTIAL_SIG,
      }).length ||
      (input.witnessUtxo && isP2TR(input.witnessUtxo.script))
    );
  }

  /**
   * Mostly copied from bitcoinjs-lib/ts_src/psbt.ts
   */
  finalizeAllInputs(): this {
    const isMultisigTaprootScript = (script: Buffer): boolean => {
      try {
        parsePubScript2Of3(script, 'taprootScriptPathSpend');
        return true;
      } catch (e) {
        return false;
      }
    };
    checkForInput(this.data.inputs, 0); // making sure we have at least one
    this.data.inputs.map((input, idx) => {
      if (input.tapLeafScript?.length) {
        return isMultisigTaprootScript(input.tapLeafScript[0].script)
          ? this.finalizeTaprootInput(idx)
          : this.finalizeTapInputWithSingleLeafScriptAndSignature(idx);
      } else if (this.isTaprootKeyPathInput(idx)) {
        return this.finalizeTaprootMusig2Input(idx);
      }
      return this.finalizeInput(idx);
    });
    return this;
  }

  finalizeTaprootInput(inputIndex: number): this {
    const input = checkForInput(this.data.inputs, inputIndex);
    // witness = control-block script first-sig second-sig
    if (input.tapLeafScript?.length !== 1) {
      throw new Error('Only one leaf script supported for finalizing');
    }
    const { controlBlock, script } = input.tapLeafScript[0];
    const witness: Buffer[] = [script, controlBlock];
    const [pubkey1, pubkey2] = parsePubScript2Of3(script, 'taprootScriptPathSpend').publicKeys;
    for (const pk of [pubkey1, pubkey2]) {
      const sig = input.tapScriptSig?.find(({ pubkey }) => pubkey.equals(pk));
      if (!sig) {
        throw new Error('Could not find signatures in Script Sig.');
      }
      witness.unshift(sig.signature);
    }

    const witnessLength = witness.reduce((s, b) => s + b.length + varuint.encodingLength(b.length), 1);

    const bufferWriter = BufferWriter.withCapacity(witnessLength);
    bufferWriter.writeVector(witness);
    const finalScriptWitness = bufferWriter.end();

    this.data.updateInput(inputIndex, { finalScriptWitness });
    this.data.clearFinalizedInput(inputIndex);

    return this;
  }

  /**
   * Finalizes a taproot musig2 input by aggregating all partial sigs.
   * IMPORTANT: Always call validate* function before finalizing.
   */
  finalizeTaprootMusig2Input(inputIndex: number): this {
    const partialSigs = parsePsbtMusig2PartialSigs(this, inputIndex);
    if (partialSigs?.length !== 2) {
      throw new Error(`invalid number of partial signatures ${partialSigs ? partialSigs.length : 0} to finalize`);
    }
    const { partialSigs: pSigs, sigHashType } = getSigHashTypeFromSigs(partialSigs);
    const { sessionKey } = this.getMusig2SessionKey(inputIndex, sigHashType);

    const aggSig = musig2AggregateSigs(
      pSigs.map((pSig) => pSig.partialSig),
      sessionKey
    );

    const sig = sigHashType === Transaction.SIGHASH_DEFAULT ? aggSig : Buffer.concat([aggSig, Buffer.of(sigHashType)]);

    // single signature with 64/65 bytes size is script witness for key path spend
    const bufferWriter = BufferWriter.withCapacity(1 + varuint.encodingLength(sig.length) + sig.length);
    bufferWriter.writeVector([sig]);
    const finalScriptWitness = bufferWriter.end();

    this.data.updateInput(inputIndex, { finalScriptWitness });
    this.data.clearFinalizedInput(inputIndex);
    // deleting only BitGo proprietary key values.
    this.deleteProprietaryKeyVals(inputIndex, { identifier: PSBT_PROPRIETARY_IDENTIFIER });
    return this;
  }

  finalizeTapInputWithSingleLeafScriptAndSignature(inputIndex: number): this {
    const input = checkForInput(this.data.inputs, inputIndex);
    if (input.tapLeafScript?.length !== 1) {
      throw new Error('Only one leaf script supported for finalizing');
    }
    if (input.tapScriptSig?.length !== 1) {
      throw new Error('Could not find signatures in Script Sig.');
    }

    const { controlBlock, script } = input.tapLeafScript[0];
    const witness: Buffer[] = [input.tapScriptSig[0].signature, script, controlBlock];
    const witnessLength = witness.reduce((s, b) => s + b.length + varuint.encodingLength(b.length), 1);

    const bufferWriter = BufferWriter.withCapacity(witnessLength);
    bufferWriter.writeVector(witness);
    const finalScriptWitness = bufferWriter.end();

    this.data.updateInput(inputIndex, { finalScriptWitness });
    this.data.clearFinalizedInput(inputIndex);

    return this;
  }

  /**
   * Mostly copied from bitcoinjs-lib/ts_src/psbt.ts
   *
   * Unlike the function it overrides, this does not take a validator. In BitGo
   * context, we know how we want to validate so we just hard code the right
   * validator.
   */
  validateSignaturesOfAllInputs(): boolean {
    checkForInput(this.data.inputs, 0); // making sure we have at least one
    const results = this.data.inputs.map((input, idx) => {
      return this.validateSignaturesOfInputInner(idx);
    });
    return results.reduce((final, res) => res && final, true);
  }

  private validateSignaturesOfInputInner(inputIndex: number, pubkey?: Buffer): boolean {
    if (this.isTaprootScriptPathInput(inputIndex)) {
      return this.validateTaprootSignaturesOfInput(inputIndex, pubkey);
    } else if (this.isTaprootKeyPathInput(inputIndex)) {
      return this.validateTaprootMusig2SignaturesOfInput(inputIndex, pubkey);
    }
    return this.validateSignaturesOfInput(inputIndex, (p, m, s) => eccLib.verify(m, p, s, true), pubkey);
  }

  private getMusig2SessionKey(
    inputIndex: number,
    sigHashType: number
  ): {
    participants: PsbtMusig2Participants;
    nonces: Tuple<PsbtMusig2PubNonce>;
    hash: Buffer;
    sessionKey: SessionKey;
  } {
    const input = checkForInput(this.data.inputs, inputIndex);
    if (!input.tapInternalKey || !input.tapMerkleRoot) {
      throw new Error('both tapInternalKey and tapMerkleRoot are required');
    }

    const participants = this.getMusig2Participants(inputIndex, input.tapInternalKey, input.tapMerkleRoot);
    const nonces = this.getMusig2Nonces(inputIndex, participants);

    const { hash } = this.getTaprootHashForSig(inputIndex, [sigHashType]);

    const sessionKey = createMusig2SigningSession({
      pubNonces: [nonces[0].pubNonce, nonces[1].pubNonce],
      pubKeys: participants.participantPubKeys,
      txHash: hash,
      internalPubKey: input.tapInternalKey,
      tapTreeRoot: input.tapMerkleRoot,
    });
    return { participants, nonces, hash, sessionKey };
  }

  /**
   * @returns true for following cases.
   * If valid musig2 partial signatures exists for both 2 keys, it will also verifies aggregated sig
   * for aggregated tweaked key (output key), otherwise only verifies partial sig.
   * If pubkey is passed in input, it will check sig only for that pubkey,
   * if no sig exits for such key, throws error.
   * For invalid state of input data, it will throw errors.
   */
  validateTaprootMusig2SignaturesOfInput(inputIndex: number, pubkey?: Buffer): boolean {
    const partialSigs = parsePsbtMusig2PartialSigs(this, inputIndex);
    if (!partialSigs) {
      throw new Error(`No signatures to validate`);
    }

    let myPartialSigs = partialSigs;
    if (pubkey) {
      checkPlainPublicKey(pubkey);
      myPartialSigs = partialSigs.filter((kv) => kv.participantPubKey.equals(pubkey));
      if (myPartialSigs?.length < 1) {
        throw new Error('No signatures for this pubkey');
      }
    }

    const { partialSigs: mySigs, sigHashType } = getSigHashTypeFromSigs(myPartialSigs);
    const { participants, nonces, hash, sessionKey } = this.getMusig2SessionKey(inputIndex, sigHashType);

    const results = mySigs.map((mySig) => {
      const myNonce = nonces.find((kv) => kv.participantPubKey.equals(mySig.participantPubKey));
      if (!myNonce) {
        throw new Error('Found no pub nonce for pubkey');
      }
      return musig2PartialSigVerify(mySig.partialSig, mySig.participantPubKey, myNonce.pubNonce, sessionKey);
    });

    // For valid single sig or 1 or 2 failure sigs, no need to validate aggregated sig. So skip.
    const result = results.every((res) => res);
    if (!result || mySigs.length < 2) {
      return result;
    }

    const aggSig = musig2AggregateSigs(
      mySigs.map((mySig) => mySig.partialSig),
      sessionKey
    );

    return eccLib.verifySchnorr(hash, participants.tapOutputKey, aggSig);
  }

  validateTaprootSignaturesOfInput(inputIndex: number, pubkey?: Buffer): boolean {
    const input = this.data.inputs[inputIndex];
    const tapSigs = (input || {}).tapScriptSig;
    if (!input || !tapSigs || tapSigs.length < 1) {
      throw new Error('No signatures to validate');
    }
    let mySigs;
    if (pubkey) {
      const xOnlyPubkey = toXOnlyPublicKey(pubkey);
      mySigs = tapSigs.filter((sig) => sig.pubkey.equals(xOnlyPubkey));
      if (mySigs.length < 1) {
        throw new Error('No signatures for this pubkey');
      }
    } else {
      mySigs = tapSigs;
    }
    const results: boolean[] = [];

    for (const pSig of mySigs) {
      const { signature, leafHash, pubkey } = pSig;
      let sigHashType: number;
      let sig: Buffer;
      if (signature.length === 65) {
        sigHashType = signature[64];
        sig = signature.slice(0, 64);
      } else {
        sigHashType = Transaction.SIGHASH_DEFAULT;
        sig = signature;
      }
      const { hash } = this.getTaprootHashForSig(inputIndex, [sigHashType], leafHash);
      results.push(eccLib.verifySchnorr(hash, pubkey, sig));
    }
    return results.every((res) => res === true);
  }

  /**
   * @return array of boolean values. True when corresponding index in `publicKeys` has signed the transaction.
   * If no signature in the tx or no public key matching signature, the validation is considered as false.
   */
  getSignatureValidationArray(inputIndex: number): boolean[] {
    if (!this.data.globalMap.globalXpub) {
      throw new Error('Cannot get signature validation array without global xpubs');
    }
    if (this.data.globalMap.globalXpub.length !== 3) {
      throw new Error(`There must be 3 global xpubs and there are ${this.data.globalMap.globalXpub.length}`);
    }
    if (!this.getSignatureCount(inputIndex)) {
      return [false, false, false];
    }
    const input = checkForInput(this.data.inputs, inputIndex);
    return this.data.globalMap.globalXpub.map((xpub) => {
      const bip32 = BIP32Factory(eccLib).fromBase58(bs58check.encode(xpub.extendedPubkey));
      const pubKey = input.tapBip32Derivation?.length
        ? UtxoPsbt.deriveKeyPair(bip32, input.tapBip32Derivation)?.publicKey
        : input.bip32Derivation?.length
        ? UtxoPsbt.deriveKeyPair(bip32, input.bip32Derivation)?.publicKey
        : bip32?.publicKey;
      if (!pubKey) {
        return false;
      }
      try {
        return this.validateSignaturesOfInputInner(inputIndex, pubKey);
      } catch (err) {
        // Not an elegant solution. Might need upstream changes like custom error types.
        if (err.message === 'No signatures for this pubkey') {
          return false;
        }
        throw err;
      }
    });
  }

  /**
   * Mostly copied from bitcoinjs-lib/ts_src/psbt.ts
   */
  signAllInputsHD(
    hdKeyPair: HDTaprootSigner | HDTaprootMusig2Signer,
    sighashTypes: number[] = [Transaction.SIGHASH_DEFAULT, Transaction.SIGHASH_ALL]
  ): this {
    if (!hdKeyPair || !hdKeyPair.publicKey || !hdKeyPair.fingerprint) {
      throw new Error('Need HDSigner to sign input');
    }

    const results: boolean[] = [];
    for (let i = 0; i < this.data.inputs.length; i++) {
      try {
        this.signInputHD(i, hdKeyPair, sighashTypes);
        results.push(true);
      } catch (err) {
        results.push(false);
      }
    }
    if (results.every((v) => v === false)) {
      throw new Error('No inputs were signed');
    }
    return this;
  }

  /**
   * Mostly copied from bitcoinjs-lib/ts_src/psbt.ts:signInputHD
   */
  signTaprootInputHD(
    inputIndex: number,
    hdKeyPair: HDTaprootSigner | HDTaprootMusig2Signer,
    sighashTypes: number[] = [Transaction.SIGHASH_DEFAULT, Transaction.SIGHASH_ALL]
  ): this {
    if (!this.isTaprootInput(inputIndex)) {
      throw new Error('not a taproot input');
    }
    if (!hdKeyPair || !hdKeyPair.publicKey || !hdKeyPair.fingerprint) {
      throw new Error('Need HDSigner to sign input');
    }
    const input = checkForInput(this.data.inputs, inputIndex);
    if (!input.tapBip32Derivation || input.tapBip32Derivation.length === 0) {
      throw new Error('Need tapBip32Derivation to sign Taproot with HD');
    }
    const myDerivations = input.tapBip32Derivation
      .map((bipDv) => {
        if (bipDv.masterFingerprint.equals(hdKeyPair.fingerprint)) {
          return bipDv;
        }
      })
      .filter((v) => !!v) as TapBip32Derivation[];
    if (myDerivations.length === 0) {
      throw new Error('Need one tapBip32Derivation masterFingerprint to match the HDSigner fingerprint');
    }

    function getDerivedNode(bipDv: TapBip32Derivation): HDTaprootMusig2Signer | HDTaprootSigner {
      const node = hdKeyPair.derivePath(bipDv.path);
      if (!bipDv.pubkey.equals(node.publicKey.slice(1))) {
        throw new Error('pubkey did not match tapBip32Derivation');
      }
      return node;
    }

    if (input.tapLeafScript?.length) {
      const signers: TaprootSigner[] = myDerivations.map((bipDv) => {
        const signer = getDerivedNode(bipDv);
        if (!('signSchnorr' in signer)) {
          throw new Error('signSchnorr function is required to sign p2tr');
        }
        return { signer, leafHashes: bipDv.leafHashes };
      });
      signers.forEach(({ signer, leafHashes }) => this.signTaprootInput(inputIndex, signer, leafHashes, sighashTypes));
    } else if (input.tapInternalKey?.length) {
      const signers: Musig2Signer[] = myDerivations.map((bipDv) => {
        const signer = getDerivedNode(bipDv);
        if (!('privateKey' in signer) || !signer.privateKey) {
          throw new Error('privateKey is required to sign p2tr musig2');
        }
        return signer;
      });
      signers.forEach((signer) => this.signTaprootMusig2Input(inputIndex, signer, sighashTypes));
    }
    return this;
  }

  signInputHD(inputIndex: number, hdKeyPair: HDTaprootSigner | HDTaprootMusig2Signer, sighashTypes?: number[]): this {
    if (this.isTaprootInput(inputIndex)) {
      return this.signTaprootInputHD(inputIndex, hdKeyPair, sighashTypes);
    } else {
      return super.signInputHD(inputIndex, hdKeyPair, sighashTypes);
    }
  }

  private getMusig2Participants(inputIndex: number, tapInternalKey: Buffer, tapMerkleRoot: Buffer) {
    const participantsKeyValData = parsePsbtMusig2Participants(this, inputIndex);
    if (!participantsKeyValData) {
      throw new Error(`Found 0 matching participant key value instead of 1`);
    }
    assertPsbtMusig2Participants(participantsKeyValData, tapInternalKey, tapMerkleRoot);
    return participantsKeyValData;
  }

  private getMusig2Nonces(inputIndex: number, participantsKeyValData: PsbtMusig2Participants) {
    const noncesKeyValsData = parsePsbtMusig2Nonces(this, inputIndex);
    if (!noncesKeyValsData || !isTuple(noncesKeyValsData)) {
      throw new Error(
        `Found ${noncesKeyValsData?.length ? noncesKeyValsData.length : 0} matching nonce key value instead of 2`
      );
    }
    assertPsbtMusig2Nonces(noncesKeyValsData, participantsKeyValData);
    return noncesKeyValsData;
  }

  /**
   * Signs p2tr musig2 key path input with 2 aggregated keys.
   * @param inputIndex
   * @param signer - XY public key and private key are required
   * @param sighashTypes
   */
  signTaprootMusig2Input(
    inputIndex: number,
    signer: Musig2Signer,
    sighashTypes: number[] = [Transaction.SIGHASH_DEFAULT, Transaction.SIGHASH_ALL]
  ): this {
    if (!this.isTaprootKeyPathInput(inputIndex)) {
      throw new Error('not a taproot musig2 input');
    }

    const input = this.data.inputs[inputIndex];

    if (!input.tapInternalKey || !input.tapMerkleRoot) {
      throw new Error('missing required input data');
    }

    const participants = this.getMusig2Participants(inputIndex, input.tapInternalKey, input.tapMerkleRoot);
    const { tapOutputKey, participantPubKeys } = participants;
    const signerPubKey = participantPubKeys.find((pubKey) => pubKey.equals(signer.publicKey));
    if (!signerPubKey) {
      throw new Error('signer pub key should match one of participant pub keys');
    }

    const nonces = this.getMusig2Nonces(inputIndex, participants);
    const { hash, sighashType } = this.getTaprootHashForSig(inputIndex, sighashTypes);

    const sessionKey = createMusig2SigningSession({
      pubNonces: [nonces[0].pubNonce, nonces[1].pubNonce],
      pubKeys: participantPubKeys,
      txHash: hash,
      internalPubKey: input.tapInternalKey,
      tapTreeRoot: input.tapMerkleRoot,
    });

    const signerNonce = nonces.find((kv) => kv.participantPubKey.equals(signerPubKey));
    if (!signerNonce) {
      throw new Error('pubNonce is missing. retry signing process');
    }
    let partialSig = musig2PartialSign(signer.privateKey, signerNonce.pubNonce, sessionKey, this.nonceStore);

    if (sighashType !== Transaction.SIGHASH_DEFAULT) {
      partialSig = Buffer.concat([partialSig, Buffer.of(sighashType)]);
    }

    const sig = encodePsbtMusig2PartialSig({
      participantPubKey: signerPubKey,
      tapOutputKey,
      partialSig: partialSig,
    });
    this.addProprietaryKeyValToInput(inputIndex, sig);
    return this;
  }

  signTaprootInput(
    inputIndex: number,
    signer: SchnorrSigner,
    leafHashes: Buffer[],
    sighashTypes: number[] = [Transaction.SIGHASH_DEFAULT, Transaction.SIGHASH_ALL]
  ): this {
    const input = checkForInput(this.data.inputs, inputIndex);
    // Figure out if this is script path or not, if not, tweak the private key
    if (!input.tapLeafScript?.length) {
      throw new Error('tapLeafScript is required for p2tr script path');
    }
    const pubkey = toXOnlyPublicKey(signer.publicKey);
    if (input.tapLeafScript.length !== 1) {
      throw new Error('Only one leaf script supported for signing');
    }
    const tapLeafScript = input.tapLeafScript[0];
    const parsedControlBlock = taproot.parseControlBlock(eccLib, tapLeafScript.controlBlock);
    const { leafVersion } = parsedControlBlock;
    if (leafVersion !== tapLeafScript.leafVersion) {
      throw new Error('Tap script leaf version mismatch with control block');
    }
    const leafHash = taproot.getTapleafHash(eccLib, parsedControlBlock, tapLeafScript.script);
    if (!leafHashes.find((l) => l.equals(leafHash))) {
      throw new Error(`Signer cannot sign for leaf hash ${leafHash.toString('hex')}`);
    }
    const { hash, sighashType } = this.getTaprootHashForSig(inputIndex, sighashTypes, leafHash);
    let signature = signer.signSchnorr(hash);
    if (sighashType !== Transaction.SIGHASH_DEFAULT) {
      signature = Buffer.concat([signature, Buffer.of(sighashType)]);
    }
    this.data.updateInput(inputIndex, {
      tapScriptSig: [
        {
          pubkey,
          signature,
          leafHash,
        },
      ],
    });
    return this;
  }

  private getTaprootOutputScript(inputIndex: number) {
    const input = checkForInput(this.data.inputs, inputIndex);
    if (input.tapLeafScript?.length) {
      return taproot.createTaprootOutputScript({
        controlBlock: input.tapLeafScript[0].controlBlock,
        leafScript: input.tapLeafScript[0].script,
      });
    } else if (input.tapInternalKey && input.tapMerkleRoot) {
      return taproot.createTaprootOutputScript({
        internalPubKey: input.tapInternalKey,
        taptreeRoot: input.tapMerkleRoot,
      });
    }
    throw new Error('not a taproot input');
  }

  getTaprootHashForSig(
    inputIndex: number,
    sighashTypes?: number[],
    leafHash?: Buffer
  ): {
    hash: Buffer;
    sighashType: number;
  } {
    if (!this.isTaprootInput(inputIndex)) {
      throw new Error('not a taproot input');
    }
    const sighashType = this.data.inputs[inputIndex].sighashType || Transaction.SIGHASH_DEFAULT;
    if (sighashTypes && sighashTypes.indexOf(sighashType) < 0) {
      throw new Error(
        `Sighash type is not allowed. Retry the sign method passing the ` +
          `sighashTypes array of whitelisted types. Sighash type: ${sighashType}`
      );
    }
    const txInputs = this.txInputs; // These are somewhat costly to extract
    const prevoutScripts: Buffer[] = [];
    const prevoutValues: bigint[] = [];

    this.data.inputs.forEach((input, i) => {
      let prevout;
      if (input.nonWitnessUtxo) {
        // TODO: This could be costly, either cache it here, or find a way to share with super
        const nonWitnessUtxoTx = (this.constructor as typeof UtxoPsbt).transactionFromBuffer(
          input.nonWitnessUtxo,
          this.tx.network
        );

        const prevoutHash = txInputs[i].hash;
        const utxoHash = nonWitnessUtxoTx.getHash();

        // If a non-witness UTXO is provided, its hash must match the hash specified in the prevout
        if (!prevoutHash.equals(utxoHash)) {
          throw new Error(`Non-witness UTXO hash for input #${i} doesn't match the hash specified in the prevout`);
        }

        const prevoutIndex = txInputs[i].index;
        prevout = nonWitnessUtxoTx.outs[prevoutIndex];
      } else if (input.witnessUtxo) {
        prevout = input.witnessUtxo;
      } else {
        throw new Error('Need a Utxo input item for signing');
      }
      prevoutScripts.push(prevout.script);
      prevoutValues.push(prevout.value);
    });
    const outputScript = this.getTaprootOutputScript(inputIndex);
    if (!outputScript.equals(prevoutScripts[inputIndex])) {
      throw new Error(`Witness script for input #${inputIndex} doesn't match the scriptPubKey in the prevout`);
    }
    const hash = this.tx.hashForWitnessV1(inputIndex, prevoutScripts, prevoutValues, sighashType, leafHash);
    return { hash, sighashType };
  }

  /**
   * Adds proprietary key value pair to PSBT input.
   * Default identifierEncoding is utf-8 for identifier.
   */
  addProprietaryKeyValToInput(inputIndex: number, keyValueData: ProprietaryKeyValue): this {
    return this.addUnknownKeyValToInput(inputIndex, {
      key: encodeProprietaryKey(keyValueData.key),
      value: keyValueData.value,
    });
  }

  /**
   * Adds or updates (if exists) proprietary key value pair to PSBT input.
   * Default identifierEncoding is utf-8 for identifier.
   */
  addOrUpdateProprietaryKeyValToInput(inputIndex: number, keyValueData: ProprietaryKeyValue): this {
    const input = checkForInput(this.data.inputs, inputIndex);
    const key = encodeProprietaryKey(keyValueData.key);
    const { value } = keyValueData;
    if (input.unknownKeyVals?.length) {
      const ukvIndex = input.unknownKeyVals.findIndex((ukv) => ukv.key.equals(key));
      if (ukvIndex > -1) {
        input.unknownKeyVals[ukvIndex] = { key, value };
        return this;
      }
    }
    this.addUnknownKeyValToInput(inputIndex, {
      key,
      value,
    });
    return this;
  }

  /**
   * To search any data from proprietary key value against keydata.
   * Default identifierEncoding is utf-8 for identifier.
   */
  getProprietaryKeyVals(inputIndex: number, keySearch?: ProprietaryKeySearch): ProprietaryKeyValue[] {
    const input = checkForInput(this.data.inputs, inputIndex);
    if (!input.unknownKeyVals?.length) {
      return [];
    }
    if (keySearch && keySearch.subtype === undefined && Buffer.isBuffer(keySearch.keydata)) {
      throw new Error('invalid proprietary key search filter combination. subtype is required');
    }
    const keyVals = input.unknownKeyVals.map(({ key, value }, i) => {
      return { key: decodeProprietaryKey(key), value };
    });
    return keyVals.filter((keyVal) => {
      return (
        keySearch === undefined ||
        (keySearch.identifier === keyVal.key.identifier &&
          (keySearch.subtype === undefined ||
            (keySearch.subtype === keyVal.key.subtype &&
              (!Buffer.isBuffer(keySearch.keydata) || keySearch.keydata.equals(keyVal.key.keydata)))))
      );
    });
  }

  /**
   * To delete any data from proprietary key value.
   * Default identifierEncoding is utf-8 for identifier.
   */
  deleteProprietaryKeyVals(inputIndex: number, keysToDelete?: ProprietaryKeySearch): this {
    const input = checkForInput(this.data.inputs, inputIndex);
    if (!input.unknownKeyVals?.length) {
      return this;
    }
    if (keysToDelete && keysToDelete.subtype === undefined && Buffer.isBuffer(keysToDelete.keydata)) {
      throw new Error('invalid proprietary key search filter combination. subtype is required');
    }
    input.unknownKeyVals = input.unknownKeyVals.filter((keyValue, i) => {
      const key = decodeProprietaryKey(keyValue.key);
      return !(
        keysToDelete === undefined ||
        (keysToDelete.identifier === key.identifier &&
          (keysToDelete.subtype === undefined ||
            (keysToDelete.subtype === key.subtype &&
              (!Buffer.isBuffer(keysToDelete.keydata) || keysToDelete.keydata.equals(key.keydata)))))
      );
    });
    return this;
  }

  private createMusig2NonceForInput(
    inputIndex: number,
    keyPair: BIP32Interface,
    keyType: 'root' | 'derived',
    sessionId?: Buffer
  ): PsbtMusig2PubNonce {
    const input = this.data.inputs[inputIndex];
    if (!input.tapInternalKey) {
      throw new Error('tapInternalKey is required to create nonce');
    }
    if (!input.tapMerkleRoot) {
      throw new Error('tapMerkleRoot is required to create nonce');
    }
    const getDerivedKeyPair = (): BIP32Interface => {
      if (!input.tapBip32Derivation?.length) {
        throw new Error('tapBip32Derivation is required to create nonce');
      }
      const derived = UtxoPsbt.deriveKeyPair(keyPair, input.tapBip32Derivation);
      if (!derived) {
        throw new Error('No bip32Derivation masterFingerprint matched the HD keyPair fingerprint');
      }
      return derived;
    };
    const derivedKeyPair = keyType === 'root' ? getDerivedKeyPair() : keyPair;
    if (!derivedKeyPair.privateKey) {
      throw new Error('privateKey is required to create nonce');
    }
    const participants = parsePsbtMusig2Participants(this, inputIndex);
    if (!participants) {
      throw new Error(`Found 0 matching participant key value instead of 1`);
    }
    assertPsbtMusig2Participants(participants, input.tapInternalKey, input.tapMerkleRoot);
    const { tapOutputKey, participantPubKeys } = participants;

    const participantPubKey = participantPubKeys.find((pubKey) => pubKey.equals(derivedKeyPair.publicKey));
    if (!Buffer.isBuffer(participantPubKey)) {
      throw new Error('participant plain pub key should match one bip32Derivation plain pub key');
    }

    const { hash } = this.getTaprootHashForSig(inputIndex);

    const pubNonce = this.nonceStore.createMusig2Nonce(
      derivedKeyPair.privateKey,
      participantPubKey,
      tapOutputKey,
      hash,
      sessionId
    );

    return { tapOutputKey, participantPubKey, pubNonce: Buffer.from(pubNonce) };
  }

  private setMusig2NoncesInner(
    keyPair: BIP32Interface,
    keyType: 'root' | 'derived',
    sessionId?: Buffer,
    inputIndex?: number
  ): this {
    if (keyPair.isNeutered()) {
      throw new Error('private key is required to generate nonce');
    }
    if (Buffer.isBuffer(sessionId) && sessionId.length !== 32) {
      throw new Error(`Invalid sessionId size ${sessionId.length}`);
    }
<<<<<<< HEAD
    this.data.inputs.forEach((input, inputIndex) => {
      if (!this.isTaprootKeyPathInput(inputIndex)) {
=======
    const inputs = inputIndex === undefined ? this.data.inputs : [this.data.inputs[inputIndex]];
    inputs.forEach((input, index) => {
      if (!input.tapInternalKey) {
>>>>>>> 240a7a2d
        // Not a p2trMusig2 key path input, so skip it.
        return;
      }
      const nonce = this.createMusig2NonceForInput(index, keyPair, keyType, sessionId);
      this.addOrUpdateProprietaryKeyValToInput(index, encodePsbtMusig2PubNonce(nonce));
    });
    return this;
  }

  /**
   * Generates and sets MuSig2 nonce to taproot key path input at inputIndex.
   * If input is not a taproot key path, no action.
   *
   * @param inputIndex input index
   * @param keyPair derived key pair
   * @param sessionId Optional extra entropy. If provided it must either be a counter unique to this secret key,
   * (converted to an array of 32 bytes), or 32 uniformly random bytes.
   */
  setInputMusig2Nonce(inputIndex: number, keyPair: BIP32Interface, sessionId?: Buffer): this {
    checkForInput(this.data.inputs, inputIndex);
    return this.setMusig2NoncesInner(keyPair, 'derived', sessionId, inputIndex);
  }

  /**
   * Generates and sets MuSig2 nonce to taproot key path input at inputIndex.
   * If input is not a taproot key path, no action.
   *
   * @param inputIndex input index
   * @param keyPair HD root key pair
   * @param sessionId Optional extra entropy. If provided it must either be a counter unique to this secret key,
   * (converted to an array of 32 bytes), or 32 uniformly random bytes.
   */
  setInputMusig2NonceHD(inputIndex: number, keyPair: BIP32Interface, sessionId?: Buffer): this {
    checkForInput(this.data.inputs, inputIndex);
    return this.setMusig2NoncesInner(keyPair, 'root', sessionId, inputIndex);
  }

  /**
   * Generates and sets MuSig2 nonce to all taproot key path inputs. Other inputs will be skipped.
   *
   * @param inputIndex input index
   * @param keyPair derived key pair
   * @param sessionId Optional extra entropy. If provided it must either be a counter unique to this secret key,
   * (converted to an array of 32 bytes), or 32 uniformly random bytes.
   */
  setAllInputsMusig2Nonce(keyPair: BIP32Interface, sessionId?: Buffer): this {
    return this.setMusig2NoncesInner(keyPair, 'derived', sessionId);
  }

  /**
   * Generates and sets MuSig2 nonce to all taproot key path inputs. Other inputs will be skipped.
   *
   * @param inputIndex input index
   * @param keyPair HD root key pair
   * @param sessionId Optional extra entropy. If provided it must either be a counter unique to this secret key,
   * (converted to an array of 32 bytes), or 32 uniformly random bytes.
   */
  setAllInputsMusig2NonceHD(keyPair: BIP32Interface, sessionId?: Buffer): this {
    return this.setMusig2NoncesInner(keyPair, 'root', sessionId);
  }

  clone(): this {
    return super.clone() as this;
  }
}<|MERGE_RESOLUTION|>--- conflicted
+++ resolved
@@ -1087,15 +1087,9 @@
     if (Buffer.isBuffer(sessionId) && sessionId.length !== 32) {
       throw new Error(`Invalid sessionId size ${sessionId.length}`);
     }
-<<<<<<< HEAD
-    this.data.inputs.forEach((input, inputIndex) => {
-      if (!this.isTaprootKeyPathInput(inputIndex)) {
-=======
     const inputs = inputIndex === undefined ? this.data.inputs : [this.data.inputs[inputIndex]];
     inputs.forEach((input, index) => {
-      if (!input.tapInternalKey) {
->>>>>>> 240a7a2d
-        // Not a p2trMusig2 key path input, so skip it.
+      if (!this.isTaprootKeyPathInput(index)) {
         return;
       }
       const nonce = this.createMusig2NonceForInput(index, keyPair, keyType, sessionId);
