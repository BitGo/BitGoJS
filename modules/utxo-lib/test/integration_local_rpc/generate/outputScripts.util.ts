import * as bip32 from 'bip32';
import * as crypto from 'crypto';
import { Network } from '../../../src/networkTypes';
import { Triple } from './types';
import {
  createOutputScript2of3,
<<<<<<< HEAD
  createTaprootScript2of3,
  ScriptType2Of3,
=======
  ScriptType2Of3,
  scriptType2Of3AsPrevOutType,
>>>>>>> 7432e6e1
  scriptTypes2Of3,
} from '../../../src/bitgo/outputScripts';
import { isBitcoin, isBitcoinGold, isLitecoin } from '../../../src/coins';

import { Transaction } from 'bitcoinjs-lib';
import { createTransactionBuilderForNetwork, createTransactionFromBuffer, getDefaultSigHash } from '../../../src/bitgo';
import { UtxoTransaction } from '../../../src/bitgo/UtxoTransaction';
import { Output } from 'bitcoinjs-lib/types/transaction';

const utxolib = require('../../../src');

export const scriptTypesSingleSig = ['p2pkh', 'p2wkh'] as const;
export type ScriptTypeSingleSig = typeof scriptTypesSingleSig[number];

export const scriptTypes = [...scriptTypesSingleSig, ...scriptTypes2Of3];
export type ScriptType = ScriptType2Of3 | ScriptTypeSingleSig;

export function requiresSegwit(scriptType: ScriptType): boolean {
  return scriptType === 'p2wkh' || scriptType === 'p2wsh' || scriptType === 'p2shP2wsh';
}

export type KeyTriple = Triple<bip32.BIP32Interface>;

function getKey(seed: string): bip32.BIP32Interface {
  return bip32.fromSeed(crypto.createHash('sha256').update(seed).digest());
}

export function getKeyTriple(seed: string): KeyTriple {
  return [getKey(seed + '.0'), getKey(seed + '.1'), getKey(seed + '.2')];
}

export function supportsSegwit(network: Network): boolean {
  return isBitcoin(network) || isLitecoin(network) || isBitcoinGold(network);
}

export function supportsTaproot(network: Network): boolean {
  // TODO: add litecoin once taproot activates
  return isBitcoin(network);
}

export function isSupportedDepositType(network: Network, scriptType: ScriptType): boolean {
  return scriptType === 'p2tr' ? supportsTaproot(network) : !requiresSegwit(scriptType) || supportsSegwit(network);
}

export function isSupportedSpendType(network: Network, scriptType: ScriptType): boolean {
  // TODO: enable this when p2tr signing is implemented
  if (scriptType === 'p2tr') {
    return false;
  }
  if (!scriptTypes2Of3.includes(scriptType as ScriptType2Of3)) {
    return false;
  }

  return isSupportedDepositType(network, scriptType);
}

/**
 *
 * @param keys - Pubkeys to use for generating the address.
 *               If scriptType is single-sig, the first key will be used.
 * @param scriptType
 * @param network
 * @return {Buffer} scriptPubKey
 */
export function createScriptPubKey(keys: KeyTriple, scriptType: ScriptType, network: Network): Buffer {
  const pubkeys = keys.map((k) => k.publicKey);

  switch (scriptType) {
    case 'p2sh':
    case 'p2shP2wsh':
    case 'p2wsh':
    case 'p2tr':
      return createOutputScript2of3(pubkeys, scriptType).scriptPubKey;
    case 'p2pkh':
      return utxolib.payments.p2pkh({ pubkey: keys[0].publicKey }).output;
    case 'p2wkh':
      return utxolib.payments.p2wpkh({ pubkey: keys[0].publicKey }).output;
    default:
      throw new Error(`unsupported output type ${scriptType}`);
  }
}

export function createSpendTransactionFromPrevOutputs<T extends UtxoTransaction>(
  keys: bip32.BIP32Interface[],
  scriptType: ScriptType2Of3,
  prevOutputs: [txid: string, index: number, value: number][],
  recipientScript: Buffer,
  network: Network,
  { signKeys = keys.slice(0, 2) } = {}
): T {
  if (signKeys.length !== 1 && signKeys.length !== 2) {
    throw new Error(`signKeys length must be 1 or 2`);
  }

  const txBuilder = createTransactionBuilderForNetwork(network);

  prevOutputs.forEach(([txid, vout]) => {
    txBuilder.addInput(txid, vout);
  });

  const inputSum = prevOutputs.reduce((sum, [, , value]) => sum + value, 0);
  const fee = 1000;

  txBuilder.addOutput(recipientScript, inputSum - fee);

  const { redeemScript, witnessScript } = createOutputScript2of3(
    keys.map((k) => k.publicKey),
    scriptType
  );

  prevOutputs.forEach(([, , value], vin) => {
    signKeys.forEach((key) => {
      txBuilder.sign({
        prevOutScriptType: scriptType2Of3AsPrevOutType(scriptType),
        vin,
        keyPair: Object.assign(key, { network: null }),
        redeemScript,
        hashType: getDefaultSigHash(network),
        witnessValue: value,
        witnessScript,
      });
    });
  });

  if (signKeys.length === 1) {
    return txBuilder.buildIncomplete() as T;
  }
  return txBuilder.build() as T;
}

export function createSpendTransaction(
  keys: KeyTriple,
  scriptType: ScriptType2Of3,
  inputTxid: string,
  inputTxBuffer: Buffer,
  recipientScript: Buffer,
  network: Network
): Transaction {
  const inputTx = createTransactionFromBuffer(inputTxBuffer, network);
  if (inputTx.getId() !== inputTxid) {
    throw new Error(`txid mismatch ${inputTx.getId()} ${inputTxid}`);
  }

  const { scriptPubKey } = createOutputScript2of3(
    keys.map((k) => k.publicKey),
    scriptType as ScriptType2Of3
  );
  const matches = inputTx.outs
    .map((o, vout): [Output, number] => [o, vout])
    .filter(([o]) => scriptPubKey.equals(o.script));
  if (!matches.length) {
    throw new Error(`could not find matching outputs in funding transaction`);
  }

  return createSpendTransactionFromPrevOutputs(
    keys,
    scriptType,
    matches.map(([output, index]) => [inputTxid, index, output.value]),
    recipientScript,
    network
  );
}<|MERGE_RESOLUTION|>--- conflicted
+++ resolved
@@ -4,13 +4,8 @@
 import { Triple } from './types';
 import {
   createOutputScript2of3,
-<<<<<<< HEAD
-  createTaprootScript2of3,
-  ScriptType2Of3,
-=======
   ScriptType2Of3,
   scriptType2Of3AsPrevOutType,
->>>>>>> 7432e6e1
   scriptTypes2Of3,
 } from '../../../src/bitgo/outputScripts';
 import { isBitcoin, isBitcoinGold, isLitecoin } from '../../../src/coins';
