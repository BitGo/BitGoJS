--- conflicted
+++ resolved
@@ -38,12 +38,8 @@
     ]
   },
   "dependencies": {
-<<<<<<< HEAD
     "@bitgo/sdk-core": "^35.9.0",
-=======
     "@bitgo/sdk-api": "^1.65.1",
-    "@bitgo/sdk-core": "^35.8.0",
->>>>>>> 7da169f6
     "@bitgo/sdk-lib-mpc": "^10.6.0",
     "@bitgo/secp256k1": "^1.4.0",
     "@bitgo/statics": "^55.3.0",
