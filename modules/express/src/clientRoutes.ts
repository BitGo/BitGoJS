/**
 * @prettier
 */
import {
  CommitmentShareRecord,
  CreateNetworkConnectionParams,
  CustomCommitmentGeneratingFunction,
  CustomGShareGeneratingFunction,
  CustomKShareGeneratingFunction,
  CustomMPCv2SigningRound1GeneratingFunction,
  CustomMPCv2SigningRound2GeneratingFunction,
  CustomMPCv2SigningRound3GeneratingFunction,
  CustomMuDeltaShareGeneratingFunction,
  CustomPaillierModulusGetterFunction,
  CustomRShareGeneratingFunction,
  CustomSShareGeneratingFunction,
  EcdsaMPCv2Utils,
  EcdsaUtils,
  EddsaUtils,
  EncryptedSignerShareRecord,
  encryptRsaWithAesGcm,
  GetNetworkPartnersResponse,
  GShare,
  MPCType,
  ShareType,
  SignShare,
  SShare,
  TssEcdsaStep1ReturnMessage,
  TssEcdsaStep2ReturnMessage,
  UnsupportedCoinError,
  Wallet,
} from '@bitgo/sdk-core';
import { BitGo, BitGoOptions, Coin, CustomSigningFunction, SignedTransaction, SignedTransactionRequest } from 'bitgo';
import * as bodyParser from 'body-parser';
import debugLib from 'debug';
import express from 'express';
import type { ParamsDictionary } from 'express-serve-static-core';
import * as _ from 'lodash';
import * as url from 'url';
import * as superagent from 'superagent';
import { handlePingEnclavedExpress } from './enclavedExpressRoutes';

// RequestTracer should be extracted into a separate npm package (along with
// the rest of the BitGoJS HTTP request machinery)
import { RequestTracer } from 'bitgo/dist/src/v2/internal/util';

import { Config } from './config';
import { ApiResponseError, BitGoExpressError } from './errors';
import { promises as fs } from 'fs';
import { retryPromise } from './retryPromise';
import {
  handleCreateSignerMacaroon,
  handleGetLightningWalletState,
  handleInitLightningWallet,
  handleUnlockLightningWallet,
} from './lightning/lightningSignerRoutes';
import { handlePayLightningInvoice } from './lightning/lightningInvoiceRoutes';
import { handleUpdateLightningWalletCoinSpecific } from './lightning/lightningWalletRoutes';
import { ProxyAgent } from 'proxy-agent';
import { isLightningCoinName } from '@bitgo/abstract-lightning';
import { handleLightningWithdraw } from './lightning/lightningWithdrawRoutes';
import createExpressRouter from './typedRoutes';
import { ExpressApiRouteRequest } from './typedRoutes/api';
import { TypedRequestHandler, WrappedRequest, WrappedResponse } from '@api-ts/typed-express-router';
import { isJsonString } from './utils';

const { version } = require('bitgo/package.json');
const pjson = require('../package.json');
const debug = debugLib('bitgo:express');

const BITGOEXPRESS_USER_AGENT = `BitGoExpress/${pjson.version} BitGoJS/${version}`;

function handlePing(
  req: ExpressApiRouteRequest<'express.ping', 'get'>,
  res: express.Response,
  next: express.NextFunction
) {
  return req.bitgo.ping();
}

function handlePingExpress(req: ExpressApiRouteRequest<'express.pingExpress', 'get'>) {
  return {
    status: 'express server is ok!',
  };
}

function handleLogin(req: ExpressApiRouteRequest<'express.login', 'post'>) {
  const username = req.decoded.username || req.decoded.email;
  const body = req.body;
  body.username = username;
  return req.bitgo.authenticate(body);
}

function handleDecrypt(req: ExpressApiRouteRequest<'express.decrypt', 'post'>) {
  return {
    decrypted: req.bitgo.decrypt(req.body),
  };
}

function handleEncrypt(req: ExpressApiRouteRequest<'express.encrypt', 'post'>) {
  return {
    encrypted: req.bitgo.encrypt(req.body),
  };
}

/**
 * @deprecated
 * @param req
 */
function handleVerifyAddress(req: ExpressApiRouteRequest<'express.verifyaddress', 'post'>) {
  return {
    verified: req.bitgo.verifyAddress(req.body),
  };
}

/**
 * @deprecated
 * @param req
 */
function handleCreateLocalKeyChain(req: express.Request) {
  return req.bitgo.keychains().create(req.body);
}

/**
 * @deprecated
 * @param req
 */
function handleDeriveLocalKeyChain(req: ExpressApiRouteRequest<'express.v1.keychain.derive', 'post'>) {
  return req.bitgo.keychains().deriveLocal(req.body);
}

/**
 * @deprecated
 * @param req
 */
function handleCreateWalletWithKeychains(req: ExpressApiRouteRequest<'express.v1.wallet.simplecreate', 'post'>) {
  return req.bitgo.wallets().createWalletWithKeychains(req.body);
}

/**
 * @deprecated
 * @param req
 */
function handleSendCoins(req: express.Request) {
  return req.bitgo
    .wallets()
    .get({ id: req.params.id })
    .then(function (wallet) {
      return wallet.sendCoins(req.body);
    })
    .catch(function (err) {
      err.status = 400;
      throw err;
    })
    .then(function (result) {
      if (result.status === 'pendingApproval') {
        throw apiResponse(202, result);
      }
      return result;
    });
}

/**
 * @deprecated
 * @param req
 */
function handleSendMany(req: express.Request) {
  return req.bitgo
    .wallets()
    .get({ id: req.params.id })
    .then(function (wallet) {
      return wallet.sendMany(req.body);
    })
    .catch(function (err) {
      err.status = 400;
      throw err;
    })
    .then(function (result) {
      if (result.status === 'pendingApproval') {
        throw apiResponse(202, result);
      }
      return result;
    });
}

/**
 * @deprecated
 * @param req
 */
function handleCreateTransaction(req: express.Request) {
  return req.bitgo
    .wallets()
    .get({ id: req.params.id })
    .then(function (wallet) {
      return wallet.createTransaction(req.body);
    })
    .catch(function (err) {
      err.status = 400;
      throw err;
    });
}

/**
 * @deprecated
 * @param req
 */
function handleSignTransaction(req: ExpressApiRouteRequest<'express.v1.wallet.signTransaction', 'post'>) {
  return req.bitgo
    .wallets()
    .get({ id: req.params.id })
    .then(function (wallet) {
      return wallet.signTransaction(req.body);
    });
}

/**
 * @deprecated
 * @param req
 */
function handleShareWallet(req: express.Request) {
  return req.bitgo
    .wallets()
    .get({ id: req.params.id })
    .then(function (wallet) {
      return wallet.shareWallet(req.body);
    });
}

/**
 * @deprecated
 * @param req
 */
function handleAcceptShare(req: ExpressApiRouteRequest<'express.v1.wallet.acceptShare', 'post'>) {
  const params = req.body || {};
  params.walletShareId = req.decoded.shareId;
  return req.bitgo.wallets().acceptShare(params);
}

/**
 * @deprecated
 * @param req
 */
function handleApproveTransaction(req: ExpressApiRouteRequest<'express.v1.pendingapprovals', 'put'>) {
  const params = req.body || {};
  return req.bitgo
    .pendingApprovals()
    .get({ id: req.params.id })
    .then(function (pendingApproval) {
      if (params.state === 'approved') {
        return pendingApproval.approve(params);
      }
      return pendingApproval.reject(params);
    });
}

/**
 * @deprecated
 * @param req
 */
function handleConstructApprovalTx(req: express.Request) {
  const params = req.body || {};
  return req.bitgo
    .pendingApprovals()
    .get({ id: req.params.id })
    .then(function (pendingApproval) {
      return pendingApproval.constructApprovalTx(params);
    });
}

/**
 * @deprecated
 * @param req
 */
function handleConsolidateUnspents(req: express.Request) {
  return req.bitgo
    .wallets()
    .get({ id: req.params.id })
    .then(function (wallet) {
      return wallet.consolidateUnspents(req.body);
    });
}

/**
 * @deprecated
 * @param req
 */
function handleFanOutUnspents(req: express.Request) {
  return req.bitgo
    .wallets()
    .get({ id: req.params.id })
    .then(function (wallet) {
      return wallet.fanOutUnspents(req.body);
    });
}

/**
 * @deprecated
 * @param req
 */
function handleCalculateMinerFeeInfo(req: ExpressApiRouteRequest<'express.calculateminerfeeinfo', 'post'>) {
  return req.bitgo.calculateMinerFeeInfo({
    bitgo: req.bitgo,
    feeRate: req.body.feeRate,
    nP2shInputs: req.body.nP2shInputs,
    nP2pkhInputs: req.body.nP2pkhInputs,
    nP2shP2wshInputs: req.body.nP2shP2wshInputs,
    nOutputs: req.body.nOutputs,
  });
}

/**
 * Builds the API's URL string, optionally building the querystring if parameters exist
 * @param req
 * @return {string}
 */
function createAPIPath(req: express.Request) {
  let apiPath = '/' + req.params[0];
  if (!_.isEmpty(req.query)) {
    // req.params does not contain the querystring, so we manually add them here
    const urlDetails = url.parse(req.url);
    if (urlDetails.search) {
      // "search" is the properly URL encoded query params, prefixed with "?"
      apiPath += urlDetails.search;
    }
  }
  return apiPath;
}

/**
 * handle any other V1 API call
 * @deprecated
 * @param req
 * @param res
 * @param next
 */
function handleREST(req: express.Request, res: express.Response, next: express.NextFunction) {
  const method = req.method;
  const bitgo = req.bitgo;
  const bitgoURL = bitgo.url(createAPIPath(req));
  return redirectRequest(bitgo, method, bitgoURL, req, next);
}

/**
 * handle any other V2 API call
 * @param req
 * @param res
 * @param next
 */
function handleV2UserREST(req: express.Request, res: express.Response, next: express.NextFunction) {
  const method = req.method;
  const bitgo = req.bitgo;
  const bitgoURL = bitgo.url('/user' + createAPIPath(req), 2);
  return redirectRequest(bitgo, method, bitgoURL, req, next);
}

/**
 * handle v2 address validation
 * @param req
 */
function handleV2VerifyAddress(req: ExpressApiRouteRequest<'express.verifycoinaddress', 'post'>): { isValid: boolean } {
  const bitgo = req.bitgo;
  const coin = bitgo.coin(req.params.coin);

  if (coin instanceof Coin.AbstractUtxoCoin) {
    return {
      isValid: coin.isValidAddress(req.decoded.address, req.decoded.supportOldScriptHashVersion),
    };
  }

  return {
    isValid: coin.isValidAddress(req.decoded.address),
  };
}

/**
 * handle address canonicalization
 * @param req
 */
function handleCanonicalAddress(req: express.Request) {
  const bitgo = req.bitgo;
  const coin = bitgo.coin(req.params.coin);
  if (!['ltc', 'bch', 'bsv'].includes(coin.getFamily())) {
    throw new Error('only Litecoin/Bitcoin Cash/Bitcoin SV address canonicalization is supported');
  }

  const address = req.body.address;
  const fallbackVersion = req.body.scriptHashVersion; // deprecate
  const version = req.body.version;
  return (coin as Coin.Bch | Coin.Bsv | Coin.Ltc).canonicalAddress(address, version || fallbackVersion);
}

function getWalletPwFromEnv(walletId: string): string {
  const name = `WALLET_${walletId}_PASSPHRASE`;
  const walletPw = process.env[name];
  if (walletPw === undefined) {
    throw new Error(`Could not find wallet passphrase ${name} in environment`);
  }
  return walletPw;
}

async function getEncryptedPrivKey(path: string, walletId: string): Promise<string> {
  const privKeyFile = await fs.readFile(path, { encoding: 'utf8' });
  const encryptedPrivKey = JSON.parse(privKeyFile);
  if (encryptedPrivKey[walletId] === undefined) {
    throw new Error(`Could not find a field for walletId: ${walletId} in ${path}`);
  }
  return encryptedPrivKey[walletId];
}

function decryptPrivKey(bg: BitGo, encryptedPrivKey: string, walletPw: string): string {
  try {
    return bg.decrypt({ password: walletPw, input: encryptedPrivKey });
  } catch (e) {
    throw new Error(`Error when trying to decrypt private key: ${e}`);
  }
}

export async function handleV2GenerateShareTSS(req: express.Request): Promise<any> {
  const walletId = req.body.txRequest ? req.body.txRequest.walletId : req.body.tssParams.txRequest.walletId;
  if (!walletId) {
    throw new Error('Missing required field: walletId');
  }

  const walletPw = getWalletPwFromEnv(walletId);
  const { signerFileSystemPath } = req.config;

  if (!signerFileSystemPath) {
    throw new Error('Missing required configuration: signerFileSystemPath');
  }

  const encryptedPrivKey = await getEncryptedPrivKey(signerFileSystemPath, walletId);
  const bitgo = req.bitgo;
  const privKey = decryptPrivKey(bitgo, encryptedPrivKey, walletPw);
  const coin = bitgo.coin(req.params.coin);
  req.body.prv = privKey;
  req.body.walletPassphrase = walletPw;
  try {
    if (coin.getMPCAlgorithm() === MPCType.EDDSA) {
      const eddsaUtils = new EddsaUtils(bitgo, coin);
      switch (req.params.sharetype) {
        case ShareType.Commitment:
          return await eddsaUtils.createCommitmentShareFromTxRequest(req.body);
        case ShareType.R:
          return await eddsaUtils.createRShareFromTxRequest(req.body);
        case ShareType.G:
          return await eddsaUtils.createGShareFromTxRequest(req.body);
        default:
          throw new Error(
            `Share type ${req.params.sharetype} not supported, only commitment, G and R share generation is supported.`
          );
      }
    } else if (coin.getMPCAlgorithm() === MPCType.ECDSA) {
      const isMPCv2 = [
        ShareType.MPCv2Round1.toString(),
        ShareType.MPCv2Round2.toString(),
        ShareType.MPCv2Round3.toString(),
      ].includes(req.params.sharetype);

      if (isMPCv2) {
        const ecdsaMPCv2Utils = new EcdsaMPCv2Utils(bitgo, coin);
        switch (req.params.sharetype) {
          case ShareType.MPCv2Round1:
            return await ecdsaMPCv2Utils.createOfflineRound1Share(req.body);
          case ShareType.MPCv2Round2:
            return await ecdsaMPCv2Utils.createOfflineRound2Share(req.body);
          case ShareType.MPCv2Round3:
            return await ecdsaMPCv2Utils.createOfflineRound3Share(req.body);
          default:
            throw new Error(
              `Share type ${req.params.sharetype} not supported for MPCv2, only MPCv2Round1, MPCv2Round2 and MPCv2Round3 is supported.`
            );
        }
      } else {
        const ecdsaUtils = new EcdsaUtils(bitgo, coin);
        switch (req.params.sharetype) {
          case ShareType.PaillierModulus:
            return ecdsaUtils.getOfflineSignerPaillierModulus(req.body);
          case ShareType.K:
            return await ecdsaUtils.createOfflineKShare(req.body);
          case ShareType.MuDelta:
            return await ecdsaUtils.createOfflineMuDeltaShare(req.body);
          case ShareType.S:
            return await ecdsaUtils.createOfflineSShare(req.body);
          default:
            throw new Error(
              `Share type ${req.params.sharetype} not supported, only PaillierModulus, K, MUDelta, and S share generation is supported.`
            );
        }
      }
    } else {
      throw new Error(`MPC Algorithm ${coin.getMPCAlgorithm()} is not supported.`);
    }
  } catch (error) {
    console.error('error while signing wallet transaction ', error);
    throw error;
  }
}

export async function handleV2SignTSSWalletTx(req: express.Request) {
  const bitgo = req.bitgo;
  const coin = bitgo.coin(req.params.coin);
  const wallet = await coin.wallets().get({ id: req.params.id });
  try {
    return await wallet.signTransaction(createTSSSendParams(req, wallet));
  } catch (error) {
    console.error('error while signing wallet transaction ', error);
    throw error;
  }
}

/**
 * This route is used to sign while external express signer is enabled
 */
export async function handleV2Sign(req: express.Request) {
  const walletId = req.body.txPrebuild?.walletId;

  if (!walletId) {
    throw new Error('Missing required field: walletId');
  }

  const walletPw = getWalletPwFromEnv(walletId);
  const { signerFileSystemPath } = req.config;

  if (!signerFileSystemPath) {
    throw new Error('Missing required configuration: signerFileSystemPath');
  }

  const encryptedPrivKey = await getEncryptedPrivKey(signerFileSystemPath, walletId);
  const bitgo = req.bitgo;
  let privKey = decryptPrivKey(bitgo, encryptedPrivKey, walletPw);
  const coin = bitgo.coin(req.params.coin);
  if (req.body.derivationSeed) {
    privKey = coin.deriveKeyWithSeed({ key: privKey, seed: req.body.derivationSeed }).key;
  }
  try {
    return await coin.signTransaction({ ...req.body, prv: privKey });
  } catch (error) {
    console.log('error while signing wallet transaction ', error);
    throw error;
  }
}

export async function handleV2OFCSignPayloadInExtSigningMode(
  req: express.Request
): Promise<{ payload: string; signature: string }> {
  const walletId = req.body.walletId;
  const payload = req.body.payload;
  const bodyWalletPassphrase = req.body.walletPassphrase;
  const ofcCoinName = 'ofc';

  if (!payload) {
    throw new ApiResponseError('Missing required field: payload', 400);
  }

  if (!walletId) {
    throw new ApiResponseError('Missing required field: walletId', 400);
  }

  // fetch the password for the given walletId from the body or the env. This is required for decrypting the private key that belongs to that wallet.
  const walletPw = bodyWalletPassphrase || getWalletPwFromEnv(walletId);

  const { signerFileSystemPath } = req.config;
  if (!signerFileSystemPath) {
    throw new ApiResponseError('Missing required configuration: signerFileSystemPath', 500);
  }
  // get the encrypted private key from the local JSON file (encryptedPrivKeys.json) (populated using fetchEncryptedPrivateKeys.ts)
  const encryptedPrivKey = await getEncryptedPrivKey(signerFileSystemPath, walletId);

  const bitgo = req.bitgo;

  // decrypt the encrypted private key using the wallet pwd
  const privKey = decryptPrivKey(bitgo, encryptedPrivKey, walletPw);

  // create a BaseCoin instance for 'ofc'
  const coin = bitgo.coin(ofcCoinName);

  // stringify the payload if not already a string
  const stringifiedPayload = typeof payload === 'string' ? payload : JSON.stringify(payload);

  try {
    // sign the message using the decrypted private key
    const signature = (await coin.signMessage({ prv: privKey }, stringifiedPayload)).toString('hex');
    return {
      payload: stringifiedPayload,
      signature,
    };
  } catch (error) {
    console.log('Error while signing message.', error);
    throw error;
  }
}

export async function handleV2OFCSignPayload(req: express.Request): Promise<{ payload: string; signature: string }> {
  const walletId = req.body.walletId;
  const payload = req.body.payload;
  const bodyWalletPassphrase = req.body.walletPassphrase;
  const ofcCoinName = 'ofc';

  // If the externalSignerUrl is set, forward the request to the express server hosted on the externalSignerUrl
  const externalSignerUrl = req.config?.externalSignerUrl;
  if (externalSignerUrl) {
    const { body: payloadWithSignature } = await retryPromise(
      () =>
        superagent
          .post(`${externalSignerUrl}/api/v2/ofc/signPayload`)
          .type('json')
          .send({ walletId: walletId, payload: payload }),
      (err, tryCount) => {
        debug(`failed to connect to external signer (attempt ${tryCount}, error: ${err.message})`);
      }
    );
    return payloadWithSignature;
  }

  if (!payload) {
    throw new ApiResponseError('Missing required field: payload', 400);
  }

  if (!walletId) {
    throw new ApiResponseError('Missing required field: walletId', 400);
  }

  const bitgo = req.bitgo;

  // This is to set us up for multiple trading accounts per enterprise
  const wallet = await bitgo.coin(ofcCoinName).wallets().get({ id: walletId });

  if (wallet === undefined) {
    throw new ApiResponseError(`Could not find OFC wallet ${walletId}`, 404);
  }

  const walletPassphrase = bodyWalletPassphrase || getWalletPwFromEnv(wallet.id());
  const tradingAccount = wallet.toTradingAccount();
  const stringifiedPayload = isJsonString(req.body.payload) ? req.body.payload : JSON.stringify(req.body.payload);
  const signature = await tradingAccount.signPayload({
    payload: stringifiedPayload,
    walletPassphrase,
  });
  return {
    payload: stringifiedPayload,
    signature,
  };
}

/**
 * handle new wallet creation
 * @param req
 */
export async function handleV2GenerateWallet(req: express.Request) {
  const bitgo = req.bitgo;
  const coin = bitgo.coin(req.params.coin);
  const result = await coin.wallets().generateWallet(req.body);
  if (req.query.includeKeychains === 'false') {
    return result.wallet.toJSON();
  }
  return { ...result, wallet: result.wallet.toJSON() };
}

/**
 * handle new address creation
 * @param req
 */
export async function handleV2CreateAddress(req: express.Request) {
  const bitgo = req.bitgo;
  const coin = bitgo.coin(req.params.coin);
  const wallet = await coin.wallets().get({ id: req.params.id });
  return wallet.createAddress(req.body);
}

/**
 * handle v2 approve transaction
 * @param req
 */
async function handleV2PendingApproval(req: express.Request): Promise<any> {
  const bitgo = req.bitgo;
  const coin = bitgo.coin(req.params.coin);
  const params = req.body || {};
  const pendingApproval = await coin.pendingApprovals().get({ id: req.params.id });
  if (params.state === 'approved') {
    return pendingApproval.approve(params);
  }
  return pendingApproval.reject(params);
}

/**
 * create a keychain
 * @param req
 */
export function handleV2CreateLocalKeyChain(req: ExpressApiRouteRequest<'express.keychain.local', 'post'>) {
  const bitgo = req.bitgo;
  const coin = bitgo.coin(req.params.coin);
  return coin.keychains().create(req.body);
}

/**
 * handle wallet share
 * @param req
 */
async function handleV2ShareWallet(req: express.Request) {
  const bitgo = req.bitgo;
  const coin = bitgo.coin(req.params.coin);
  const wallet = await coin.wallets().get({ id: req.params.id });
  return wallet.shareWallet(req.body);
}

/**
 * handle accept wallet share
 * @param req
 */
async function handleV2AcceptWalletShare(req: express.Request) {
  const bitgo = req.bitgo;
  const coin = bitgo.coin(req.params.coin);
  const params = _.extend({}, req.body, { walletShareId: req.params.id });
  return coin.wallets().acceptShare(params);
}

/**
 * handle wallet sign transaction
 */
async function handleV2SignTxWallet(req: express.Request) {
  const bitgo = req.bitgo;
  const coin = bitgo.coin(req.params.coin);
  const wallet = await coin.wallets().get({ id: req.params.id });
  try {
    return await wallet.signTransaction(createSendParams(req));
  } catch (error) {
    console.log('error while signing wallet transaction ', error);
    throw error;
  }
}

/**
 * handle sign transaction
 * @param req
 */
async function handleV2SignTx(req: express.Request) {
  const bitgo = req.bitgo;
  const coin = bitgo.coin(req.params.coin);
  try {
    return await coin.signTransaction(req.body);
  } catch (error) {
    console.log('error while signing the transaction ', error);
    throw error;
  }
}

/**
 * handle wallet recover token
 * @param req
 */
async function handleV2RecoverToken(req: express.Request) {
  const bitgo = req.bitgo;
  const coin = bitgo.coin(req.params.coin);

  const wallet = await coin.wallets().get({ id: req.params.id });
  return wallet.recoverToken(req.body);
}

/**
 * handle wallet fanout unspents
 * @param req
 */
async function handleV2ConsolidateUnspents(req: express.Request) {
  const bitgo = req.bitgo;
  const coin = bitgo.coin(req.params.coin);
  const wallet = await coin.wallets().get({ id: req.params.id });
  return wallet.consolidateUnspents(createSendParams(req));
}

/**
 * Handle Wallet Account Consolidation.
 *
 * @param req
 */
export async function handleV2ConsolidateAccount(req: express.Request) {
  const bitgo = req.bitgo;
  const coin = bitgo.coin(req.params.coin);

  if (req.body.consolidateAddresses && !_.isArray(req.body.consolidateAddresses)) {
    throw new Error('consolidate address must be an array of addresses');
  }

  if (!coin.allowsAccountConsolidations()) {
    throw new Error('invalid coin selected');
  }

  const wallet = await coin.wallets().get({ id: req.params.id });

  let result: any;
  try {
    if (coin.supportsTss()) {
      result = await wallet.sendAccountConsolidations(createTSSSendParams(req, wallet));
    } else {
      result = await wallet.sendAccountConsolidations(createSendParams(req));
    }
  } catch (err) {
    err.status = 400;
    throw err;
  }

  // we had failures to handle
  if (result.failure.length && result.failure.length > 0) {
    let msg = '';
    let status = 202;

    if (result.success.length && result.success.length > 0) {
      // but we also had successes
      msg = `Transactions failed: ${result.failure.length} and succeeded: ${result.success.length}`;
    } else {
      // or in this case only failures
      status = 400;
      msg = `All transactions failed`;
    }

    throw apiResponse(status, result, msg);
  }

  return result;
}

/**
 * handle wallet fanout unspents
 * @param req
 */
async function handleV2FanOutUnspents(req: express.Request) {
  const bitgo = req.bitgo;
  const coin = bitgo.coin(req.params.coin);
  const wallet = await coin.wallets().get({ id: req.params.id });
  return wallet.fanoutUnspents(createSendParams(req));
}

/**
 * handle wallet sweep
 * @param req
 */
async function handleV2Sweep(req: express.Request) {
  const bitgo = req.bitgo;
  const coin = bitgo.coin(req.params.coin);
  const wallet = await coin.wallets().get({ id: req.params.id });
  return wallet.sweep(createSendParams(req));
}

/**
 * handle CPFP accelerate transaction creation
 * @param req
 */
async function handleV2AccelerateTransaction(req: express.Request) {
  const bitgo = req.bitgo;
  const coin = bitgo.coin(req.params.coin);
  const wallet = await coin.wallets().get({ id: req.params.id });
  return wallet.accelerateTransaction(createSendParams(req));
}

function createSendParams(req: express.Request) {
  if (req.config?.externalSignerUrl !== undefined) {
    return {
      ...req.body,
      customSigningFunction: createCustomSigningFunction(req.config.externalSignerUrl),
    };
  } else {
    return req.body;
  }
}

function createTSSSendParams(req: express.Request, wallet: Wallet) {
  if (req.config?.externalSignerUrl !== undefined) {
    const coin = req.bitgo.coin(req.params.coin);
    if (coin.getMPCAlgorithm() === MPCType.EDDSA) {
      return {
        ...req.body,
        customCommitmentGeneratingFunction: createCustomCommitmentGenerator(
          req.config.externalSignerUrl,
          req.params.coin
        ),
        customRShareGeneratingFunction: createCustomRShareGenerator(req.config.externalSignerUrl, req.params.coin),
        customGShareGeneratingFunction: createCustomGShareGenerator(req.config.externalSignerUrl, req.params.coin),
      };
    } else if (coin.getMPCAlgorithm() === MPCType.ECDSA) {
      if (wallet._wallet.multisigTypeVersion === 'MPCv2') {
        return {
          ...req.body,
          customMPCv2SigningRound1GenerationFunction: createCustomMPCv2SigningRound1Generator(
            req.config.externalSignerUrl,
            req.params.coin
          ),
          customMPCv2SigningRound2GenerationFunction: createCustomMPCv2SigningRound2Generator(
            req.config.externalSignerUrl,
            req.params.coin
          ),
          customMPCv2SigningRound3GenerationFunction: createCustomMPCv2SigningRound3Generator(
            req.config.externalSignerUrl,
            req.params.coin
          ),
        };
      } else {
        return {
          ...req.body,
          customPaillierModulusGeneratingFunction: createCustomPaillierModulusGetter(
            req.config.externalSignerUrl,
            req.params.coin
          ),
          customKShareGeneratingFunction: createCustomKShareGenerator(req.config.externalSignerUrl, req.params.coin),
          customMuDeltaShareGeneratingFunction: createCustomMuDeltaShareGenerator(
            req.config.externalSignerUrl,
            req.params.coin
          ),
          customSShareGeneratingFunction: createCustomSShareGenerator(req.config.externalSignerUrl, req.params.coin),
        };
      }
    } else {
      throw new Error(`MPC Algorithm ${coin.getMPCAlgorithm()} is not supported.`);
    }
  } else {
    return req.body;
  }
}

/**
 * handle send one
 * @param req
 */
async function handleV2SendOne(req: express.Request) {
  const bitgo = req.bitgo;
  const coin = bitgo.coin(req.params.coin);
  const reqId = new RequestTracer();
  const wallet = await coin.wallets().get({ id: req.params.id, reqId });
  req.body.reqId = reqId;

  let result;
  try {
    result = await wallet.send(createSendParams(req));
  } catch (err) {
    err.status = 400;
    throw err;
  }
  if (result.status === 'pendingApproval') {
    throw apiResponse(202, result);
  }
  return result;
}

/**
 * handle send many
 * @param req
 */
async function handleV2SendMany(req: express.Request) {
  const bitgo = req.bitgo;
  const coin = bitgo.coin(req.params.coin);
  const reqId = new RequestTracer();
  const wallet = await coin.wallets().get({ id: req.params.id, reqId });
  req.body.reqId = reqId;
  let result;
  try {
    if (wallet._wallet.multisigType === 'tss') {
      result = await wallet.sendMany(createTSSSendParams(req, wallet));
    } else {
      result = await wallet.sendMany(createSendParams(req));
    }
  } catch (err) {
    err.status = 400;
    throw err;
  }
  if (result.status === 'pendingApproval') {
    throw apiResponse(202, result);
  }
  return result;
}

/**
 *  payload meant for prebuildAndSignTransaction() in sdk-core which
 * validates the payload and makes the appropriate request to WP to
 * build, sign, and send a tx.
 * - sends request to Platform to build the transaction
 * - signs with user key
 * - request signature from the second key (BitGo HSM)
 * - send/broadcast transaction
 * @param req where req.body is {@link PrebuildAndSignTransactionOptions}
 */
export async function handleV2PrebuildAndSignTransaction(req: express.Request): Promise<SignedTransactionRequest> {
  const bitgo = req.bitgo;
  const coin = bitgo.coin(req.params.coin);
  const reqId = new RequestTracer();
  const wallet = await coin.wallets().get({ id: req.params.id, reqId });
  req.body.reqId = reqId;
  let result;
  try {
    result = await wallet.prebuildAndSignTransaction(createSendParams(req));
  } catch (err) {
    err.status = 400;
    throw err;
  }
  return result;
}

/**
 * Enables tokens on a wallet
 * @param req
 */
export async function handleV2EnableTokens(req: express.Request) {
  const bitgo = req.bitgo;
  const coin = bitgo.coin(req.params.coin);
  const reqId = new RequestTracer();
  const wallet = await coin.wallets().get({ id: req.params.id, reqId });
  req.body.reqId = reqId;
  try {
    return wallet.sendTokenEnablements(createSendParams(req));
  } catch (err) {
    err.status = 400;
    throw err;
  }
}

/**
 * Handle Update Wallet
 * @param req
 */
async function handleWalletUpdate(req: express.Request): Promise<unknown> {
  // If it's a lightning coin, use the lightning-specific handler
  if (isLightningCoinName(req.params.coin)) {
    return handleUpdateLightningWalletCoinSpecific(req);
  }

  const bitgo = req.bitgo;
  const coin = bitgo.coin(req.params.coin);
  // For non-lightning coins, directly update the wallet
  const wallet = await coin.wallets().get({ id: req.params.id });
  return await bitgo.put(wallet.url()).send(req.body).result();
}

/**
 * Changes a keychain's passphrase, re-encrypting the key to a new password
 * @param req
 */
export async function handleKeychainChangePassword(req: express.Request): Promise<unknown> {
  const { oldPassword, newPassword, otp } = req.body;
  if (!oldPassword || !newPassword) {
    throw new ApiResponseError('Missing 1 or more required fields: [oldPassword, newPassword]', 400);
  }
  const reqId = new RequestTracer();

  const bitgo = req.bitgo;
  const coin = bitgo.coin(req.params.coin);

  if (otp) {
    await bitgo.unlock({ otp });
  }

  const keychain = await coin.keychains().get({
    id: req.params.id,
    reqId,
  });
  if (!keychain) {
    throw new ApiResponseError(`Keychain ${req.params.id} not found`, 404);
  }

  const updatedKeychain = coin.keychains().updateSingleKeychainPassword({
    keychain,
    oldPassword,
    newPassword,
  });

  return bitgo.put(coin.url(`/key/${updatedKeychain.id}`)).send({
    encryptedPrv: updatedKeychain.encryptedPrv,
  });
}

/**
 * handle any other API call
 * @param req
 * @param res
 * @param next
 */
function handleV2CoinSpecificREST(req: express.Request, res: express.Response, next: express.NextFunction) {
  const method = req.method;
  const bitgo = req.bitgo;

  debug('handling v2 coin specific rest req');

  try {
    const coin = bitgo.coin(req.params.coin);
    const coinURL = coin.url(createAPIPath(req));
    return redirectRequest(bitgo, method, coinURL, req, next);
  } catch (e) {
    if (e instanceof UnsupportedCoinError) {
      const queryParams = _.transform(
        req.query,
        (acc: string[], value, key) => {
          for (const val of _.castArray(value)) {
            acc.push(`${key}=${val}`);
          }
        },
        []
      );
      const baseUrl = bitgo.url(req.baseUrl.replace(/^\/api\/v2/, ''), 2);
      const url = _.isEmpty(queryParams) ? baseUrl : `${baseUrl}?${queryParams.join('&')}`;

      debug(`coin ${req.params.coin} not supported, attempting to handle as a coinless route with url ${url}`);
      return redirectRequest(bitgo, method, url, req, next);
    }

    throw e;
  }
}

/**
 * Handle additional option to encrypt on the express route for partners requiring value encryption
 * @param req.body.encrypt - boolean to determine if the request should handle encryption on behalf of the submission.
 */
async function handleNetworkV1EnterpriseClientConnections(
  req: express.Request,
  res: express.Response,
  next: express.NextFunction
) {
  debug('handling network v1 partner connection creation');

  const bitgo = req.bitgo;
  const params = req.params;
  const body = req.body as CreateNetworkConnectionParams & {
    encrypt?: boolean;
  };

  if (body.encrypt === true) {
    if (!body.partnerId) {
      throw new ApiResponseError('Missing required field: partnerId', 400);
    }

    const partnersUrl = bitgo.microservicesUrl(`/api/network/v1/enterprises/${params.enterpriseId}/partners`);

    const response: GetNetworkPartnersResponse = await bitgo
      .get(partnersUrl)
      .set('enterprise-id', params.enterpriseId)
      .send({ ids: [params.partnerId] })
      .result();

    const partners = response.partners;
    const partner = partners.find((p) => p.id === body.partnerId);

    if (!partner) {
      throw new ApiResponseError(`Partner not found for partnerId: ${body.partnerId}`, 400);
    }

    if (!partner.publicKey) {
      throw new ApiResponseError('Partner does not require encryption', 400);
    }

    switch (body.connectionKey.schema) {
      case 'token':
        req.body.connectionKey.connectionToken = await encryptRsaWithAesGcm(
          partner.publicKey,
          body.connectionKey.connectionToken
        );
        break;
      case 'tokenAndSignature':
        req.body.connectionKey.connectionToken = await encryptRsaWithAesGcm(
          partner.publicKey,
          body.connectionKey.connectionToken
        );
        req.body.connectionKey.signature = await encryptRsaWithAesGcm(partner.publicKey, body.connectionKey.signature);
        break;
      case 'apiKeyAndSecret':
      case 'clearloop':
        req.body.connectionKey.apiKey = await encryptRsaWithAesGcm(partner.publicKey, body.connectionKey.apiKey);
        req.body.connectionKey.apiSecret = await encryptRsaWithAesGcm(partner.publicKey, body.connectionKey.apiSecret);
        break;
    }
  }

  return handleProxyReq(req, res, next);
}

/**
 * Redirect a request using the bitgo request functions.
 * @param bitgo
 * @param method
 * @param url
 * @param req
 * @param next
 */
export function redirectRequest(
  bitgo: BitGo,
  method: string,
  url: string,
  req: express.Request,
  next: express.NextFunction
) {
  let request;

  switch (method) {
    case 'GET':
      request = bitgo.get(url);
      break;
    case 'POST':
      request = bitgo.post(url).send(req.body);
      break;
    case 'PUT':
      request = bitgo.put(url).send(req.body);
      break;
    case 'PATCH':
      request = bitgo.patch(url).send(req.body);
      break;
    case 'OPTIONS':
      request = bitgo.options(url).send(req.body);
      break;
    case 'DELETE':
      request = bitgo.del(url).send(req.body);
      break;
  }

  if (request) {
    if (req.params.enterpriseId) {
      request.set('enterprise-id', req.params.enterpriseId);
    }

    return request.result().then((result) => {
      const status = request.res?.statusCode || 200;
      return { status, body: result };
    });
  }

  // something has presumably gone wrong
  next();
}

async function handleProxyReq(req: express.Request, res: express.Response, next: express.NextFunction) {
  const fullUrl = req.bitgo.microservicesUrl(req.originalUrl);
  if (req.url && (/^\/api.*$/.test(req.originalUrl) || /^\/oauth\/token.*$/.test(req.url))) {
    req.isProxy = true;
    debug('proxying %s request to %s', req.method, fullUrl);
    return await redirectRequest(req.bitgo, req.method, fullUrl, req, next);
  }
  // user tried to access a url which is not an api route, do not proxy
  debug('unable to proxy %s request to %s', req.method, fullUrl);
  throw new ApiResponseError('bitgo-express can only proxy BitGo API requests', 404);
}

/**
 *
 * @param status
 * @param result
 * @param message
 */
function apiResponse(status: number, result: any, message?: string): ApiResponseError {
  return new ApiResponseError(message, status, result);
}

const expressJSONParser = bodyParser.json({ limit: '20mb' });

/**
 * Perform body parsing here only on routes we want
 */
function parseBody(req: express.Request, res: express.Response, next: express.NextFunction) {
  // Set the default Content-Type, in case the client doesn't set it.  If
  // Content-Type isn't specified, Express silently refuses to parse the
  // request body.
  req.headers['content-type'] = req.headers['content-type'] || 'application/json';
  return expressJSONParser(req, res, next);
}

/**
 * Create the bitgo object in the request
 * @param config
 */
function prepareBitGo(config: Config) {
  const { env, customRootUri, customBitcoinNetwork } = config;

  return function prepBitGo(req: express.Request, res: express.Response, next: express.NextFunction) {
    // Get access token
    let accessToken;
    if (req.headers.authorization) {
      const authSplit = req.headers.authorization.split(' ');
      if (authSplit.length === 2 && authSplit[0].toLowerCase() === 'bearer') {
        accessToken = authSplit[1];
      }
    }
    const userAgent = req.headers['user-agent']
      ? BITGOEXPRESS_USER_AGENT + ' ' + req.headers['user-agent']
      : BITGOEXPRESS_USER_AGENT;

    const useProxyUrl = process.env.BITGO_USE_PROXY;
    const bitgoConstructorParams: BitGoOptions = {
      env,
      customRootURI: customRootUri,
      customBitcoinNetwork,
      accessToken,
      userAgent,
      ...(useProxyUrl
        ? {
            customProxyAgent: new ProxyAgent({
              getProxyForUrl: () => useProxyUrl,
            }),
          }
        : {}),
    };

    req.bitgo = new BitGo(bitgoConstructorParams);
    req.config = config;

    next();
  };
}
type RequestHandlerResponse = string | unknown | undefined | { status: number; body: unknown };
interface RequestHandler extends express.RequestHandler<ParamsDictionary, any, RequestHandlerResponse> {
  (req: express.Request, res: express.Response, next: express.NextFunction):
    | RequestHandlerResponse
    | Promise<RequestHandlerResponse>;
}

function handleRequestHandlerError(res: express.Response, error: unknown) {
  let err;
  if (error instanceof Error) {
    err = error;
  } else if (typeof error === 'string') {
    err = new BitGoExpressError('(string_error) ' + error);
  } else {
    err = new BitGoExpressError('(object_error) ' + JSON.stringify(error));
  }

  const message = err.message || 'local error';
  // use attached result, or make one
  let result = err.result || { error: message };
  result = _.extend({}, result, {
    message: err.message,
    name: err.name || 'BitGoExpressError',
    bitgoJsVersion: version,
    bitgoExpressVersion: pjson.version,
  });
  const status = err.status || 500;
  if (!(status >= 200 && status < 300)) {
    console.log('error %s: %s', status, err.message);
  }
  if (status >= 500 && status <= 599) {
    if (err.response && err.response.request) {
      console.log(`failed to make ${err.response.request.method} request to ${err.response.request.url}`);
    }
    console.log(err.stack);
  }
  res.status(status).send(result);
}

/**
 * Promise handler wrapper to handle sending responses and error cases
 * @param promiseRequestHandler
 */
export function promiseWrapper(promiseRequestHandler: RequestHandler) {
  return async function promWrapper(req: express.Request, res: express.Response, next: express.NextFunction) {
    debug(`handle: ${req.method} ${req.originalUrl}`);
    try {
      const result = await promiseRequestHandler(req, res, next);
      if (typeof result === 'object' && result !== null && 'body' in result && 'status' in result) {
        const { status, body } = result as { status: number; body: unknown };
        res.status(status).send(body);
      } else {
        res.status(200).send(result);
      }
    } catch (e) {
      handleRequestHandlerError(res, e);
    }
  };
}

export function typedPromiseWrapper(promiseRequestHandler: TypedRequestHandler) {
  return async function (req: WrappedRequest, res: WrappedResponse, next: express.NextFunction) {
    debug(`handle: ${req.method} ${req.originalUrl}`);
    try {
      const result = await promiseRequestHandler(req, res, next);
      if (typeof result === 'object' && result !== null && 'body' in result && 'status' in result) {
        const { status, body } = result as { status: number; body: unknown };
        res.status(status).send(body);
      } else {
        res.status(200).send(result);
      }
    } catch (e) {
      handleRequestHandlerError(res, e);
    }
  };
}

export function createCustomSigningFunction(externalSignerUrl: string): CustomSigningFunction {
  return async function (params): Promise<SignedTransaction> {
    const { body: signedTx } = await retryPromise(
      () =>
        superagent.post(`${externalSignerUrl}/api/v2/${params.coin.getChain()}/sign`).type('json').send({
          txPrebuild: params.txPrebuild,
          pubs: params.pubs,
          derivationSeed: params.derivationSeed,
          signingStep: params.signingStep,
        }),
      (err, tryCount) => {
        debug(`failed to connect to external signer (attempt ${tryCount}, error: ${err.message})`);
      }
    );
    return signedTx;
  };
}
export function createCustomPaillierModulusGetter(
  externalSignerUrl: string,
  coin: string
): CustomPaillierModulusGetterFunction {
  return async function (params): Promise<{
    userPaillierModulus: string;
  }> {
    const { body: result } = await retryPromise(
      () => superagent.post(`${externalSignerUrl}/api/v2/${coin}/tssshare/PaillierModulus`).type('json').send(params),
      (err, tryCount) => {
        debug(`failed to connect to external signer (attempt ${tryCount}, error: ${err.message})`);
      }
    );
    return result;
  };
}

export function createCustomKShareGenerator(externalSignerUrl: string, coin: string): CustomKShareGeneratingFunction {
  return async function (params): Promise<TssEcdsaStep1ReturnMessage> {
    const { body: result } = await retryPromise(
      () => superagent.post(`${externalSignerUrl}/api/v2/${coin}/tssshare/K`).type('json').send(params),
      (err, tryCount) => {
        debug(`failed to connect to external signer (attempt ${tryCount}, error: ${err.message})`);
      }
    );
    return result;
  };
}

export function createCustomMuDeltaShareGenerator(
  externalSignerUrl: string,
  coin: string
): CustomMuDeltaShareGeneratingFunction {
  return async function (params): Promise<TssEcdsaStep2ReturnMessage> {
    const { body: result } = await retryPromise(
      () => superagent.post(`${externalSignerUrl}/api/v2/${coin}/tssshare/MuDelta`).type('json').send(params),
      (err, tryCount) => {
        debug(`failed to connect to external signer (attempt ${tryCount}, error: ${err.message})`);
      }
    );
    return result;
  };
}

export function createCustomSShareGenerator(externalSignerUrl: string, coin: string): CustomSShareGeneratingFunction {
  return async function (params): Promise<SShare> {
    const { body: result } = await retryPromise(
      () => superagent.post(`${externalSignerUrl}/api/v2/${coin}/tssshare/S`).type('json').send(params),
      (err, tryCount) => {
        debug(`failed to connect to external signer (attempt ${tryCount}, error: ${err.message})`);
      }
    );
    return result;
  };
}

export function createCustomCommitmentGenerator(
  externalSignerUrl: string,
  coin: string
): CustomCommitmentGeneratingFunction {
  return async function (params): Promise<{
    userToBitgoCommitment: CommitmentShareRecord;
    encryptedSignerShare: EncryptedSignerShareRecord;
    encryptedUserToBitgoRShare: EncryptedSignerShareRecord;
  }> {
    const { body: result } = await retryPromise(
      () => superagent.post(`${externalSignerUrl}/api/v2/${coin}/tssshare/commitment`).type('json').send(params),
      (err, tryCount) => {
        debug(`failed to connect to external signer (attempt ${tryCount}, error: ${err.message})`);
      }
    );
    return result;
  };
}

export function createCustomRShareGenerator(externalSignerUrl: string, coin: string): CustomRShareGeneratingFunction {
  return async function (params): Promise<{ rShare: SignShare }> {
    const { body: rShare } = await retryPromise(
      () => superagent.post(`${externalSignerUrl}/api/v2/${coin}/tssshare/R`).type('json').send(params),
      (err, tryCount) => {
        debug(`failed to connect to external signer (attempt ${tryCount}, error: ${err.message})`);
      }
    );
    return rShare;
  };
}

export function createCustomGShareGenerator(externalSignerUrl: string, coin: string): CustomGShareGeneratingFunction {
  return async function (params): Promise<GShare> {
    const { body: signedTx } = await retryPromise(
      () => superagent.post(`${externalSignerUrl}/api/v2/${coin}/tssshare/G`).type('json').send(params),
      (err, tryCount) => {
        debug(`failed to connect to external signer (attempt ${tryCount}, error: ${err.message})`);
      }
    );
    return signedTx;
  };
}

export function createCustomMPCv2SigningRound1Generator(
  externalSignerUrl: string,
  coin: string
): CustomMPCv2SigningRound1GeneratingFunction {
  return async function (params) {
    const { body: result } = await retryPromise(
      () => superagent.post(`${externalSignerUrl}/api/v2/${coin}/tssshare/MPCv2Round1`).type('json').send(params),
      (err, tryCount) => {
        debug(`failed to connect to external signer (attempt ${tryCount}, error: ${err.message})`);
      }
    );
    return result;
  };
}

export function createCustomMPCv2SigningRound2Generator(
  externalSignerUrl: string,
  coin: string
): CustomMPCv2SigningRound2GeneratingFunction {
  return async function (params) {
    const { body: result } = await retryPromise(
      () => superagent.post(`${externalSignerUrl}/api/v2/${coin}/tssshare/MPCv2Round2`).type('json').send(params),
      (err, tryCount) => {
        debug(`failed to connect to external signer (attempt ${tryCount}, error: ${err.message})`);
      }
    );
    return result;
  };
}

export function createCustomMPCv2SigningRound3Generator(
  externalSignerUrl: string,
  coin: string
): CustomMPCv2SigningRound3GeneratingFunction {
  return async function (params) {
    const { body: result } = await retryPromise(
      () => superagent.post(`${externalSignerUrl}/api/v2/${coin}/tssshare/MPCv2Round3`).type('json').send(params),
      (err, tryCount) => {
        debug(`failed to connect to external signer (attempt ${tryCount}, error: ${err.message})`);
      }
    );
    return result;
  };
}

export function setupAPIRoutes(app: express.Application, config: Config): void {
  // When adding new routes to BitGo Express make sure that you also add the exact same routes to the server. Since
  // some customers were confused when calling a BitGo Express route on the BitGo server, we now handle all BitGo
  // Express routes on the BitGo server and return an error message that says that one should call BitGo Express
  // instead.
  // V1 routes should be added to www/config/routes.js
  // V2 routes should be added to www/config/routesV2.js

  // ping
  // /api/v[12]/pingexpress is the only exception to the rule above, as it explicitly checks the health of the
  // express server without running into rate limiting with the BitGo server.
  const router = createExpressRouter();
  app.use(router);

  router.get('express.ping', [prepareBitGo(config), typedPromiseWrapper(handlePing)]);
  router.get('express.pingExpress', [typedPromiseWrapper(handlePingExpress)]);

  // auth
  router.post('express.login', [prepareBitGo(config), typedPromiseWrapper(handleLogin)]);

  router.post('express.decrypt', [prepareBitGo(config), typedPromiseWrapper(handleDecrypt)]);
  router.post('express.encrypt', [prepareBitGo(config), typedPromiseWrapper(handleEncrypt)]);
  router.post('express.verifyaddress', [prepareBitGo(config), typedPromiseWrapper(handleVerifyAddress)]);
  router.post('express.lightning.initWallet', [prepareBitGo(config), typedPromiseWrapper(handleInitLightningWallet)]);
  router.post('express.lightning.unlockWallet', [
    prepareBitGo(config),
    typedPromiseWrapper(handleUnlockLightningWallet),
  ]);
  router.post('express.calculateminerfeeinfo', [
    prepareBitGo(config),
    typedPromiseWrapper(handleCalculateMinerFeeInfo),
  ]);

  app.post('/api/v1/keychain/local', parseBody, prepareBitGo(config), promiseWrapper(handleCreateLocalKeyChain));
  router.post('express.v1.keychain.derive', [prepareBitGo(config), typedPromiseWrapper(handleDeriveLocalKeyChain)]);
  router.post('express.v1.wallet.simplecreate', [
    prepareBitGo(config),
    typedPromiseWrapper(handleCreateWalletWithKeychains),
  ]);

  app.post('/api/v1/wallet/:id/sendcoins', parseBody, prepareBitGo(config), promiseWrapper(handleSendCoins));
  app.post('/api/v1/wallet/:id/sendmany', parseBody, prepareBitGo(config), promiseWrapper(handleSendMany));
  app.post(
    '/api/v1/wallet/:id/createtransaction',
    parseBody,
    prepareBitGo(config),
    promiseWrapper(handleCreateTransaction)
  );

  router.post('express.v1.wallet.signTransaction', [prepareBitGo(config), typedPromiseWrapper(handleSignTransaction)]);
  router.get('express.lightning.getState', [prepareBitGo(config), typedPromiseWrapper(handleGetLightningWalletState)]);

  app.post('/api/v1/wallet/:id/simpleshare', parseBody, prepareBitGo(config), promiseWrapper(handleShareWallet));
  router.post('express.v1.wallet.acceptShare', [prepareBitGo(config), typedPromiseWrapper(handleAcceptShare)]);

  router.put('express.v1.pendingapprovals', [prepareBitGo(config), typedPromiseWrapper(handleApproveTransaction)]);

  app.put(
    '/api/v1/pendingapprovals/:id/constructTx',
    parseBody,
    prepareBitGo(config),
    promiseWrapper(handleConstructApprovalTx)
  );

  app.put(
    '/api/v1/wallet/:id/consolidateunspents',
    parseBody,
    prepareBitGo(config),
    promiseWrapper(handleConsolidateUnspents)
  );
  app.put('/api/v1/wallet/:id/fanoutunspents', parseBody, prepareBitGo(config), promiseWrapper(handleFanOutUnspents));

  // any other API call
  app.use('/api/v[1]/*', parseBody, prepareBitGo(config), promiseWrapper(handleREST));

  // API v2

  // create keychain
  router.post('express.keychain.local', [prepareBitGo(config), typedPromiseWrapper(handleV2CreateLocalKeyChain)]);

  // generate wallet
  app.post('/api/v2/:coin/wallet/generate', parseBody, prepareBitGo(config), promiseWrapper(handleV2GenerateWallet));

  app.put('/express/api/v2/:coin/wallet/:id', parseBody, prepareBitGo(config), promiseWrapper(handleWalletUpdate));

  // change wallet passphrase
  app.post(
    '/api/v2/:coin/keychain/:id/changepassword',
    parseBody,
    prepareBitGo(config),
    promiseWrapper(handleKeychainChangePassword)
  );

  // create address
  app.post('/api/v2/:coin/wallet/:id/address', parseBody, prepareBitGo(config), promiseWrapper(handleV2CreateAddress));

  // share wallet
  app.post('/api/v2/:coin/wallet/:id/share', parseBody, prepareBitGo(config), promiseWrapper(handleV2ShareWallet));
  app.post(
    '/api/v2/:coin/walletshare/:id/acceptshare',
    parseBody,
    prepareBitGo(config),
    promiseWrapper(handleV2AcceptWalletShare)
  );

  // sign arbitrary payloads w/ trading account key
  app.post(`/api/v2/ofc/signPayload`, parseBody, prepareBitGo(config), promiseWrapper(handleV2OFCSignPayload));

  // sign transaction
  app.post('/api/v2/:coin/signtx', parseBody, prepareBitGo(config), promiseWrapper(handleV2SignTx));
  app.post('/api/v2/:coin/wallet/:id/signtx', parseBody, prepareBitGo(config), promiseWrapper(handleV2SignTxWallet));
  app.post(
    '/api/v2/:coin/wallet/:id/signtxtss',
    parseBody,
    prepareBitGo(config),
    promiseWrapper(handleV2SignTSSWalletTx)
  );
  app.post(
    '/api/v2/:coin/wallet/:id/recovertoken',
    parseBody,
    prepareBitGo(config),
    promiseWrapper(handleV2RecoverToken)
  );

  // send transaction
  app.post('/api/v2/:coin/wallet/:id/sendcoins', parseBody, prepareBitGo(config), promiseWrapper(handleV2SendOne));
  app.post('/api/v2/:coin/wallet/:id/sendmany', parseBody, prepareBitGo(config), promiseWrapper(handleV2SendMany));
  app.post(
    '/api/v2/:coin/wallet/:id/prebuildAndSignTransaction',
    parseBody,
    prepareBitGo(config),
    promiseWrapper(handleV2PrebuildAndSignTransaction)
  );

  // token enablement
  app.post(
    '/api/v2/:coin/wallet/:id/enableTokens',
    parseBody,
    prepareBitGo(config),
    promiseWrapper(handleV2EnableTokens)
  );

  // unspent changes
  app.post(
    '/api/v2/:coin/wallet/:id/consolidateunspents',
    parseBody,
    prepareBitGo(config),
    promiseWrapper(handleV2ConsolidateUnspents)
  );
  app.post(
    '/api/v2/:coin/wallet/:id/fanoutunspents',
    parseBody,
    prepareBitGo(config),
    promiseWrapper(handleV2FanOutUnspents)
  );

  app.post('/api/v2/:coin/wallet/:id/sweep', parseBody, prepareBitGo(config), promiseWrapper(handleV2Sweep));

  // CPFP
  app.post(
    '/api/v2/:coin/wallet/:id/acceleratetx',
    parseBody,
    prepareBitGo(config),
    promiseWrapper(handleV2AccelerateTransaction)
  );

  // account-based
  app.post(
    '/api/v2/:coin/wallet/:id/consolidateAccount',
    parseBody,
    prepareBitGo(config),
    promiseWrapper(handleV2ConsolidateAccount)
  );

  // Miscellaneous
  app.post('/api/v2/:coin/canonicaladdress', parseBody, prepareBitGo(config), promiseWrapper(handleCanonicalAddress));
  router.post('express.verifycoinaddress', [prepareBitGo(config), typedPromiseWrapper(handleV2VerifyAddress)]);
  app.put(
    '/api/v2/:coin/pendingapprovals/:id',
    parseBody,
    prepareBitGo(config),
    promiseWrapper(handleV2PendingApproval)
  );

  // lightning - pay invoice
  app.post(
    '/api/v2/:coin/wallet/:id/lightning/payment',
    parseBody,
    prepareBitGo(config),
    promiseWrapper(handlePayLightningInvoice)
  );

  // lightning - onchain withdrawal
  app.post(
    '/api/v2/:coin/wallet/:id/lightning/withdraw',
    parseBody,
    prepareBitGo(config),
    promiseWrapper(handleLightningWithdraw)
  );

  // any other API v2 call
  app.use('/api/v2/user/*', parseBody, prepareBitGo(config), promiseWrapper(handleV2UserREST));
  app.use('/api/v2/:coin/*', parseBody, prepareBitGo(config), promiseWrapper(handleV2CoinSpecificREST));

  app.post(
    '/api/network/v1/enterprises/:enterpriseId/clients/connections',
    parseBody,
    prepareBitGo(config),
    promiseWrapper(handleNetworkV1EnterpriseClientConnections)
  );

  // everything else should use the proxy handler
  if (config.disableProxy !== true) {
    app.use(
      '/api/:namespace/v[12]/enterprises/:enterpriseId/*',
      parseBody,
      prepareBitGo(config),
      promiseWrapper(handleProxyReq)
    );

    app.use(parseBody, prepareBitGo(config), promiseWrapper(handleProxyReq));
  }
}

export function setupSigningRoutes(app: express.Application, config: Config): void {
  app.post('/api/v2/:coin/sign', parseBody, prepareBitGo(config), promiseWrapper(handleV2Sign));
  app.post(
    '/api/v2/:coin/tssshare/:sharetype',
    parseBody,
    prepareBitGo(config),
    promiseWrapper(handleV2GenerateShareTSS)
  );
  app.post(
    `/api/v2/ofc/signPayload`,
    parseBody,
    prepareBitGo(config),
    promiseWrapper(handleV2OFCSignPayloadInExtSigningMode)
  );
}

export function setupEnclavedExpressRoutes(app: express.Application, config: Config): void {
  // Keep the ping endpoint for health checks
  app.get('/ping/enclavedExpress', parseBody, prepareBitGo(config), promiseWrapper(handlePingEnclavedExpress));
}

export function setupLightningSignerNodeRoutes(app: express.Application, config: Config): void {
  app.post(
    '/api/v2/:coin/wallet/:id/signermacaroon',
    parseBody,
    prepareBitGo(config),
    promiseWrapper(handleCreateSignerMacaroon)
  );
<<<<<<< HEAD
  app.post(
    '/api/v2/:coin/wallet/:id/unlockwallet',
    parseBody,
    prepareBitGo(config),
    promiseWrapper(handleUnlockLightningWallet)
  );
=======
  app.get('/api/v2/:coin/wallet/:id/state', prepareBitGo(config), promiseWrapper(handleGetLightningWalletState));
>>>>>>> f5dd019b
}<|MERGE_RESOLUTION|>--- conflicted
+++ resolved
@@ -1788,14 +1788,4 @@
     prepareBitGo(config),
     promiseWrapper(handleCreateSignerMacaroon)
   );
-<<<<<<< HEAD
-  app.post(
-    '/api/v2/:coin/wallet/:id/unlockwallet',
-    parseBody,
-    prepareBitGo(config),
-    promiseWrapper(handleUnlockLightningWallet)
-  );
-=======
-  app.get('/api/v2/:coin/wallet/:id/state', prepareBitGo(config), promiseWrapper(handleGetLightningWalletState));
->>>>>>> f5dd019b
 }