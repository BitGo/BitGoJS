--- conflicted
+++ resolved
@@ -12,11 +12,8 @@
 import { PostSimpleCreate } from './v1/simpleCreate';
 import { PutPendingApproval } from './v1/pendingApproval';
 import { PostSignTransaction } from './v1/signTransaction';
-<<<<<<< HEAD
 import { PostLightningInitWallet } from './v2/lightningInitWallet';
-=======
 import { PostVerifyCoinAddress } from './v2/verifyAddress';
->>>>>>> 8874bf01
 
 export const ExpressApi = apiSpec({
   'express.ping': {
@@ -49,13 +46,11 @@
   'express.v1.wallet.signTransaction': {
     post: PostSignTransaction,
   },
-<<<<<<< HEAD
   'express.lightning.initWallet': {
     post: PostLightningInitWallet,
-=======
+  },
   'express.verifycoinaddress': {
     post: PostVerifyCoinAddress,
->>>>>>> 8874bf01
   },
 });
 
