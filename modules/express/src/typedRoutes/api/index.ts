import * as t from 'io-ts';
import { apiSpec } from '@api-ts/io-ts-http';
import * as express from 'express';

import { GetPing } from './common/ping';
import { GetPingExpress } from './common/pingExpress';
import { PostLogin } from './common/login';
import { PostDecrypt } from './common/decrypt';
import { PostEncrypt } from './common/encrypt';
import { PostVerifyAddress } from './common/verifyAddress';
import { PostCalculateMinerFeeInfo } from './common/calculateMinerFeeInfo';
import { PostAcceptShare } from './v1/acceptShare';
import { PostSimpleCreate } from './v1/simpleCreate';
import { PutPendingApproval } from './v1/pendingApproval';
import { PostSignTransaction } from './v1/signTransaction';
import { PostKeychainLocal } from './v2/keychainLocal';
import { GetLightningState } from './v2/lightningState';
import { PostLightningInitWallet } from './v2/lightningInitWallet';
import { PostUnlockLightningWallet } from './v2/unlockWallet';
import { PostVerifyCoinAddress } from './v2/verifyAddress';
<<<<<<< HEAD
import { PostOfcSignPayload } from './v2/ofcSignPayload';
=======
import { PostDeriveLocalKeyChain } from './v1/deriveLocalKeyChain';
import { PostCreateLocalKeyChain } from './v1/createLocalKeyChain';
import { PutConstructPendingApprovalTx } from './v1/constructPendingApprovalTx';
import { PutConsolidateUnspents } from './v1/consolidateUnspents';
import { PutFanoutUnspents } from './v1/fanoutUnspents';
>>>>>>> ef19b166

export const ExpressApi = apiSpec({
  'express.ping': {
    get: GetPing,
  },
  'express.pingExpress': {
    get: GetPingExpress,
  },
  'express.login': {
    post: PostLogin,
  },
  'express.decrypt': {
    post: PostDecrypt,
  },
  'express.encrypt': {
    post: PostEncrypt,
  },
  'express.verifyaddress': {
    post: PostVerifyAddress,
  },
  'express.v1.wallet.acceptShare': {
    post: PostAcceptShare,
  },
  'express.v1.wallet.simplecreate': {
    post: PostSimpleCreate,
  },
  'express.v1.pendingapprovals': {
    put: PutPendingApproval,
  },
  'express.v1.wallet.signTransaction': {
    post: PostSignTransaction,
  },
  'express.keychain.local': {
    post: PostKeychainLocal,
  },
  'express.lightning.getState': {
    get: GetLightningState,
  },
  'express.lightning.initWallet': {
    post: PostLightningInitWallet,
  },
  'express.lightning.unlockWallet': {
    post: PostUnlockLightningWallet,
  },
  'express.verifycoinaddress': {
    post: PostVerifyCoinAddress,
  },
  'express.calculateminerfeeinfo': {
    post: PostCalculateMinerFeeInfo,
  },
<<<<<<< HEAD
  'express.ofc.signPayload': {
    post: PostOfcSignPayload,
=======
  'express.v1.keychain.derive': {
    post: PostDeriveLocalKeyChain,
  },
  'express.v1.keychain.local': {
    post: PostCreateLocalKeyChain,
  },
  'express.v1.pendingapproval.constructTx': {
    put: PutConstructPendingApprovalTx,
  },
  'express.v1.wallet.consolidateunspents': {
    put: PutConsolidateUnspents,
  },
  'express.v1.wallet.fanoutunspents': {
    put: PutFanoutUnspents,
>>>>>>> ef19b166
  },
});

export type ExpressApi = typeof ExpressApi;

type ExtractDecoded<T> = T extends t.Type<any, infer O, any> ? O : never;
type FlattenDecoded<T> = T extends Record<string, unknown>
  ? (T extends { body: infer B } ? B : any) &
      (T extends { query: infer Q } ? Q : any) &
      (T extends { params: infer P } ? P : any)
  : T;
export type ExpressApiRouteRequest<
  ApiName extends keyof ExpressApi,
  Method extends keyof ExpressApi[ApiName]
> = ExpressApi[ApiName][Method] extends { request: infer R }
  ? express.Request & { decoded: FlattenDecoded<ExtractDecoded<R>> }
  : never;<|MERGE_RESOLUTION|>--- conflicted
+++ resolved
@@ -18,15 +18,12 @@
 import { PostLightningInitWallet } from './v2/lightningInitWallet';
 import { PostUnlockLightningWallet } from './v2/unlockWallet';
 import { PostVerifyCoinAddress } from './v2/verifyAddress';
-<<<<<<< HEAD
-import { PostOfcSignPayload } from './v2/ofcSignPayload';
-=======
 import { PostDeriveLocalKeyChain } from './v1/deriveLocalKeyChain';
 import { PostCreateLocalKeyChain } from './v1/createLocalKeyChain';
 import { PutConstructPendingApprovalTx } from './v1/constructPendingApprovalTx';
 import { PutConsolidateUnspents } from './v1/consolidateUnspents';
 import { PutFanoutUnspents } from './v1/fanoutUnspents';
->>>>>>> ef19b166
+import { PostOfcSignPayload } from './v2/ofcSignPayload';
 
 export const ExpressApi = apiSpec({
   'express.ping': {
@@ -77,10 +74,6 @@
   'express.calculateminerfeeinfo': {
     post: PostCalculateMinerFeeInfo,
   },
-<<<<<<< HEAD
-  'express.ofc.signPayload': {
-    post: PostOfcSignPayload,
-=======
   'express.v1.keychain.derive': {
     post: PostDeriveLocalKeyChain,
   },
@@ -95,7 +88,9 @@
   },
   'express.v1.wallet.fanoutunspents': {
     put: PutFanoutUnspents,
->>>>>>> ef19b166
+  },
+  'express.ofc.signPayload': {
+    post: PostOfcSignPayload,
   },
 });
 
