import * as t from 'io-ts';
import { apiSpec } from '@api-ts/io-ts-http';
import * as express from 'express';

import { GetPing } from './common/ping';
import { GetPingExpress } from './common/pingExpress';
import { PostLogin } from './common/login';
import { PostDecrypt } from './common/decrypt';
import { PostEncrypt } from './common/encrypt';
import { PostVerifyAddress } from './common/verifyAddress';
import { PostAcceptShare } from './v1/acceptShare';
import { PostSimpleCreate } from './v1/simpleCreate';
import { PutPendingApproval } from './v1/pendingApproval';
import { PostSignTransaction } from './v1/signTransaction';
<<<<<<< HEAD
import { GetLightningState } from './v2/lightningState';
=======
import { PostLightningInitWallet } from './v2/lightningInitWallet';
>>>>>>> 6fb6595e
import { PostVerifyCoinAddress } from './v2/verifyAddress';

export const ExpressApi = apiSpec({
  'express.ping': {
    get: GetPing,
  },
  'express.pingExpress': {
    get: GetPingExpress,
  },
  'express.login': {
    post: PostLogin,
  },
  'express.decrypt': {
    post: PostDecrypt,
  },
  'express.encrypt': {
    post: PostEncrypt,
  },
  'express.verifyaddress': {
    post: PostVerifyAddress,
  },
  'express.v1.wallet.acceptShare': {
    post: PostAcceptShare,
  },
  'express.v1.wallet.simplecreate': {
    post: PostSimpleCreate,
  },
  'express.v1.pendingapprovals': {
    put: PutPendingApproval,
  },
  'express.v1.wallet.signTransaction': {
    post: PostSignTransaction,
  },
<<<<<<< HEAD
  'express.lightning.getState': {
    get: GetLightningState,
=======
  'express.lightning.initWallet': {
    post: PostLightningInitWallet,
>>>>>>> 6fb6595e
  },
  'express.verifycoinaddress': {
    post: PostVerifyCoinAddress,
  },
});

export type ExpressApi = typeof ExpressApi;

type ExtractDecoded<T> = T extends t.Type<any, infer O, any> ? O : never;
type FlattenDecoded<T> = T extends Record<string, unknown>
  ? (T extends { body: infer B } ? B : any) &
      (T extends { query: infer Q } ? Q : any) &
      (T extends { params: infer P } ? P : any)
  : T;
export type ExpressApiRouteRequest<
  ApiName extends keyof ExpressApi,
  Method extends keyof ExpressApi[ApiName]
> = ExpressApi[ApiName][Method] extends { request: infer R }
  ? express.Request & { decoded: FlattenDecoded<ExtractDecoded<R>> }
  : never;<|MERGE_RESOLUTION|>--- conflicted
+++ resolved
@@ -12,11 +12,8 @@
 import { PostSimpleCreate } from './v1/simpleCreate';
 import { PutPendingApproval } from './v1/pendingApproval';
 import { PostSignTransaction } from './v1/signTransaction';
-<<<<<<< HEAD
 import { GetLightningState } from './v2/lightningState';
-=======
 import { PostLightningInitWallet } from './v2/lightningInitWallet';
->>>>>>> 6fb6595e
 import { PostVerifyCoinAddress } from './v2/verifyAddress';
 
 export const ExpressApi = apiSpec({
@@ -50,13 +47,11 @@
   'express.v1.wallet.signTransaction': {
     post: PostSignTransaction,
   },
-<<<<<<< HEAD
   'express.lightning.getState': {
     get: GetLightningState,
-=======
+  },
   'express.lightning.initWallet': {
     post: PostLightningInitWallet,
->>>>>>> 6fb6595e
   },
   'express.verifycoinaddress': {
     post: PostVerifyCoinAddress,
