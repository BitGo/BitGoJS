--- conflicted
+++ resolved
@@ -26,13 +26,10 @@
 import { PutFanoutUnspents } from './v1/fanoutUnspents';
 import { PostOfcSignPayload } from './v2/ofcSignPayload';
 import { PostWalletRecoverToken } from './v2/walletRecoverToken';
-<<<<<<< HEAD
-import { PostShareWallet } from './v2/shareWallet';
-=======
 import { PostCoinSignTx } from './v2/coinSignTx';
 import { PostWalletSignTx } from './v2/walletSignTx';
 import { PostWalletTxSignTSS } from './v2/walletTxSignTSS';
->>>>>>> bd8bd8c0
+import { PostShareWallet } from './v2/shareWallet';
 
 export const ExpressApi = apiSpec({
   'express.ping': {
@@ -107,10 +104,6 @@
   'express.v2.wallet.recovertoken': {
     post: PostWalletRecoverToken,
   },
-<<<<<<< HEAD
-  'express.v2.wallet.share': {
-    post: PostShareWallet,
-=======
   'express.v2.coin.signtx': {
     post: PostCoinSignTx,
   },
@@ -119,7 +112,9 @@
   },
   'express.v2.wallet.signtxtss': {
     post: PostWalletTxSignTSS,
->>>>>>> bd8bd8c0
+  },
+  'express.v2.wallet.share': {
+    post: PostShareWallet,
   },
 });
 
