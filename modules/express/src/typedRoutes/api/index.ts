--- conflicted
+++ resolved
@@ -62,13 +62,11 @@
   'express.verifycoinaddress': {
     post: PostVerifyCoinAddress,
   },
-<<<<<<< HEAD
   'express.wallet.update': {
     put: PutExpressWalletUpdate,
-=======
+  },
   'express.calculateminerfeeinfo': {
     post: PostCalculateMinerFeeInfo,
->>>>>>> b45e3332
   },
 });
 
