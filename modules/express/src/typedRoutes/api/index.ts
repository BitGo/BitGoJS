import * as t from 'io-ts';
import { apiSpec } from '@api-ts/io-ts-http';
import * as express from 'express';

import { GetPing } from './common/ping';
import { GetPingExpress } from './common/pingExpress';
import { PostLogin } from './common/login';
import { PostDecrypt } from './common/decrypt';
import { PostEncrypt } from './common/encrypt';
import { PostVerifyAddress } from './common/verifyAddress';
import { PostCalculateMinerFeeInfo } from './common/calculateMinerFeeInfo';
import { PostAcceptShare } from './v1/acceptShare';
import { PostSimpleCreate } from './v1/simpleCreate';
import { PutPendingApproval } from './v1/pendingApproval';
import { PostSignTransaction } from './v1/signTransaction';
import { PostKeychainLocal } from './v2/keychainLocal';
import { GetLightningState } from './v2/lightningState';
import { PostKeychainChangePassword } from './v2/keychainChangePassword';
import { PostLightningInitWallet } from './v2/lightningInitWallet';
import { PostUnlockLightningWallet } from './v2/unlockWallet';
import { PostVerifyCoinAddress } from './v2/verifyAddress';
import { PostDeriveLocalKeyChain } from './v1/deriveLocalKeyChain';
import { PostCreateLocalKeyChain } from './v1/createLocalKeyChain';
import { PutConstructPendingApprovalTx } from './v1/constructPendingApprovalTx';
import { PutConsolidateUnspents } from './v1/consolidateUnspents';
import { PostCreateAddress } from './v2/createAddress';
import { PutFanoutUnspents } from './v1/fanoutUnspents';
import { PostOfcSignPayload } from './v2/ofcSignPayload';
import { PostWalletRecoverToken } from './v2/walletRecoverToken';
<<<<<<< HEAD
import { PostGenerateWallet } from './v2/generateWallet';
=======
import { PostCoinSignTx } from './v2/coinSignTx';
import { PostWalletSignTx } from './v2/walletSignTx';
import { PostWalletTxSignTSS } from './v2/walletTxSignTSS';
import { PostShareWallet } from './v2/shareWallet';
import { PutExpressWalletUpdate } from './v2/expressWalletUpdate';
>>>>>>> 28281386

// Too large types can cause the following error
//
// > error TS7056: The inferred type of this node exceeds the maximum length the compiler will serialize. An explicit type annotation is needed.
//
// As a workaround, only construct expressApi with a single key and add it to the type union at the end

export const ExpressPingApiSpec = apiSpec({
  'express.ping': {
    get: GetPing,
  },
});

export const ExpressPingExpressApiSpec = apiSpec({
  'express.pingExpress': {
    get: GetPingExpress,
  },
});

export const ExpressLoginApiSpec = apiSpec({
  'express.login': {
    post: PostLogin,
  },
});

export const ExpressDecryptApiSpec = apiSpec({
  'express.decrypt': {
    post: PostDecrypt,
  },
});

export const ExpressEncryptApiSpec = apiSpec({
  'express.encrypt': {
    post: PostEncrypt,
  },
});

export const ExpressVerifyAddressApiSpec = apiSpec({
  'express.verifyaddress': {
    post: PostVerifyAddress,
  },
});

export const ExpressVerifyCoinAddressApiSpec = apiSpec({
  'express.verifycoinaddress': {
    post: PostVerifyCoinAddress,
  },
});

export const ExpressCalculateMinerFeeInfoApiSpec = apiSpec({
  'express.calculateminerfeeinfo': {
    post: PostCalculateMinerFeeInfo,
  },
});

export const ExpressV1WalletAcceptShareApiSpec = apiSpec({
  'express.v1.wallet.acceptShare': {
    post: PostAcceptShare,
  },
});

export const ExpressV1WalletSimpleCreateApiSpec = apiSpec({
  'express.v1.wallet.simplecreate': {
    post: PostSimpleCreate,
  },
});

export const ExpressV1PendingApprovalsApiSpec = apiSpec({
  'express.v1.pendingapprovals': {
    put: PutPendingApproval,
  },
});

export const ExpressV1WalletSignTransactionApiSpec = apiSpec({
  'express.v1.wallet.signTransaction': {
    post: PostSignTransaction,
  },
});

export const ExpressV1KeychainDeriveApiSpec = apiSpec({
  'express.v1.keychain.derive': {
    post: PostDeriveLocalKeyChain,
  },
});

export const ExpressV1KeychainLocalApiSpec = apiSpec({
  'express.v1.keychain.local': {
    post: PostCreateLocalKeyChain,
  },
});

export const ExpressV1PendingApprovalConstructTxApiSpec = apiSpec({
  'express.v1.pendingapproval.constructTx': {
    put: PutConstructPendingApprovalTx,
  },
});

export const ExpressV1WalletConsolidateUnspentsApiSpec = apiSpec({
  'express.v1.wallet.consolidateunspents': {
    put: PutConsolidateUnspents,
  },
});

export const ExpressV1WalletFanoutUnspentsApiSpec = apiSpec({
  'express.v1.wallet.fanoutunspents': {
    put: PutFanoutUnspents,
  },
});

export const ExpressV2WalletCreateAddressApiSpec = apiSpec({
  'express.v2.wallet.createAddress': {
    post: PostCreateAddress,
  },
});

export const ExpressKeychainLocalApiSpec = apiSpec({
  'express.keychain.local': {
    post: PostKeychainLocal,
  },
});

export const ExpressKeychainChangePasswordApiSpec = apiSpec({
  'express.keychain.changePassword': {
    post: PostKeychainChangePassword,
  },
});

export const ExpressLightningGetStateApiSpec = apiSpec({
  'express.lightning.getState': {
    get: GetLightningState,
  },
});

export const ExpressLightningInitWalletApiSpec = apiSpec({
  'express.lightning.initWallet': {
    post: PostLightningInitWallet,
  },
});

export const ExpressLightningUnlockWalletApiSpec = apiSpec({
  'express.lightning.unlockWallet': {
    post: PostUnlockLightningWallet,
  },
});

export const ExpressOfcSignPayloadApiSpec = apiSpec({
  'express.ofc.signPayload': {
    post: PostOfcSignPayload,
  },
  'express.v2.wallet.recovertoken': {
    post: PostWalletRecoverToken,
  },
<<<<<<< HEAD
  'express.wallet.generate': {
    post: PostGenerateWallet,
=======
  'express.v2.coin.signtx': {
    post: PostCoinSignTx,
  },
  'express.v2.wallet.signtx': {
    post: PostWalletSignTx,
  },
  'express.v2.wallet.signtxtss': {
    post: PostWalletTxSignTSS,
  },
  'express.v2.wallet.share': {
    post: PostShareWallet,
  },
  'express.wallet.update': {
    put: PutExpressWalletUpdate,
>>>>>>> 28281386
  },
});

export type ExpressApi = typeof ExpressPingApiSpec &
  typeof ExpressPingExpressApiSpec &
  typeof ExpressLoginApiSpec &
  typeof ExpressDecryptApiSpec &
  typeof ExpressEncryptApiSpec &
  typeof ExpressVerifyAddressApiSpec &
  typeof ExpressVerifyCoinAddressApiSpec &
  typeof ExpressCalculateMinerFeeInfoApiSpec &
  typeof ExpressV1WalletAcceptShareApiSpec &
  typeof ExpressV1WalletSimpleCreateApiSpec &
  typeof ExpressV1PendingApprovalsApiSpec &
  typeof ExpressV1WalletSignTransactionApiSpec &
  typeof ExpressV1KeychainDeriveApiSpec &
  typeof ExpressV1KeychainLocalApiSpec &
  typeof ExpressV1PendingApprovalConstructTxApiSpec &
  typeof ExpressV1WalletConsolidateUnspentsApiSpec &
  typeof ExpressV1WalletFanoutUnspentsApiSpec &
  typeof ExpressV2WalletCreateAddressApiSpec &
  typeof ExpressKeychainLocalApiSpec &
  typeof ExpressKeychainChangePasswordApiSpec &
  typeof ExpressLightningGetStateApiSpec &
  typeof ExpressLightningInitWalletApiSpec &
  typeof ExpressLightningUnlockWalletApiSpec &
  typeof ExpressOfcSignPayloadApiSpec;

export const ExpressApi: ExpressApi = {
  ...ExpressPingApiSpec,
  ...ExpressPingExpressApiSpec,
  ...ExpressLoginApiSpec,
  ...ExpressDecryptApiSpec,
  ...ExpressEncryptApiSpec,
  ...ExpressVerifyAddressApiSpec,
  ...ExpressVerifyCoinAddressApiSpec,
  ...ExpressCalculateMinerFeeInfoApiSpec,
  ...ExpressV1WalletAcceptShareApiSpec,
  ...ExpressV1WalletSimpleCreateApiSpec,
  ...ExpressV1PendingApprovalsApiSpec,
  ...ExpressV1WalletSignTransactionApiSpec,
  ...ExpressV1KeychainDeriveApiSpec,
  ...ExpressV1KeychainLocalApiSpec,
  ...ExpressV1PendingApprovalConstructTxApiSpec,
  ...ExpressV1WalletConsolidateUnspentsApiSpec,
  ...ExpressV1WalletFanoutUnspentsApiSpec,
  ...ExpressV2WalletCreateAddressApiSpec,
  ...ExpressKeychainLocalApiSpec,
  ...ExpressKeychainChangePasswordApiSpec,
  ...ExpressLightningGetStateApiSpec,
  ...ExpressLightningInitWalletApiSpec,
  ...ExpressLightningUnlockWalletApiSpec,
  ...ExpressOfcSignPayloadApiSpec,
};

type ExtractDecoded<T> = T extends t.Type<any, infer O, any> ? O : never;
type FlattenDecoded<T> = T extends Record<string, unknown>
  ? (T extends { body: infer B } ? B : any) &
      (T extends { query: infer Q } ? Q : any) &
      (T extends { params: infer P } ? P : any)
  : T;
export type ExpressApiRouteRequest<
  ApiName extends keyof ExpressApi,
  Method extends keyof ExpressApi[ApiName]
> = ExpressApi[ApiName][Method] extends { request: infer R }
  ? express.Request & { decoded: FlattenDecoded<ExtractDecoded<R>> }
  : never;<|MERGE_RESOLUTION|>--- conflicted
+++ resolved
@@ -27,15 +27,12 @@
 import { PutFanoutUnspents } from './v1/fanoutUnspents';
 import { PostOfcSignPayload } from './v2/ofcSignPayload';
 import { PostWalletRecoverToken } from './v2/walletRecoverToken';
-<<<<<<< HEAD
 import { PostGenerateWallet } from './v2/generateWallet';
-=======
 import { PostCoinSignTx } from './v2/coinSignTx';
 import { PostWalletSignTx } from './v2/walletSignTx';
 import { PostWalletTxSignTSS } from './v2/walletTxSignTSS';
 import { PostShareWallet } from './v2/shareWallet';
 import { PutExpressWalletUpdate } from './v2/expressWalletUpdate';
->>>>>>> 28281386
 
 // Too large types can cause the following error
 //
@@ -188,25 +185,23 @@
   'express.v2.wallet.recovertoken': {
     post: PostWalletRecoverToken,
   },
-<<<<<<< HEAD
+  'express.v2.coin.signtx': {
+    post: PostCoinSignTx,
+  },
+  'express.v2.wallet.signtx': {
+    post: PostWalletSignTx,
+  },
+  'express.v2.wallet.signtxtss': {
+    post: PostWalletTxSignTSS,
+  },
+  'express.v2.wallet.share': {
+    post: PostShareWallet,
+  },
+  'express.wallet.update': {
+    put: PutExpressWalletUpdate,
+  },
   'express.wallet.generate': {
     post: PostGenerateWallet,
-=======
-  'express.v2.coin.signtx': {
-    post: PostCoinSignTx,
-  },
-  'express.v2.wallet.signtx': {
-    post: PostWalletSignTx,
-  },
-  'express.v2.wallet.signtxtss': {
-    post: PostWalletTxSignTSS,
-  },
-  'express.v2.wallet.share': {
-    post: PostShareWallet,
-  },
-  'express.wallet.update': {
-    put: PutExpressWalletUpdate,
->>>>>>> 28281386
   },
 });
 
