--- conflicted
+++ resolved
@@ -22,12 +22,9 @@
 import { PostCreateLocalKeyChain } from './v1/createLocalKeyChain';
 import { PutConstructPendingApprovalTx } from './v1/constructPendingApprovalTx';
 import { PutConsolidateUnspents } from './v1/consolidateUnspents';
-<<<<<<< HEAD
 import { PostCreateAddress } from './v2/createAddress';
-=======
 import { PutFanoutUnspents } from './v1/fanoutUnspents';
 import { PostOfcSignPayload } from './v2/ofcSignPayload';
->>>>>>> 3b25b967
 
 export const ExpressApi = apiSpec({
   'express.ping': {
