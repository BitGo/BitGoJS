--- conflicted
+++ resolved
@@ -12,12 +12,9 @@
 import { PostSimpleCreate } from './v1/simpleCreate';
 import { PutPendingApproval } from './v1/pendingApproval';
 import { PostSignTransaction } from './v1/signTransaction';
-<<<<<<< HEAD
 import { PostOfcSignPayload } from './v2/ofcSignPayload';
-=======
 import { PostLightningInitWallet } from './v2/lightningInitWallet';
 import { PostVerifyCoinAddress } from './v2/verifyAddress';
->>>>>>> 6fb6595e
 
 export const ExpressApi = apiSpec({
   'express.ping': {
@@ -50,16 +47,14 @@
   'express.v1.wallet.signTransaction': {
     post: PostSignTransaction,
   },
-<<<<<<< HEAD
   'express.ofc.signPayload': {
     post: PostOfcSignPayload,
-=======
+  },
   'express.lightning.initWallet': {
     post: PostLightningInitWallet,
   },
   'express.verifycoinaddress': {
     post: PostVerifyCoinAddress,
->>>>>>> 6fb6595e
   },
 });
 
