import * as t from 'io-ts';
import { apiSpec } from '@api-ts/io-ts-http';
import * as express from 'express';

import { GetPing } from './common/ping';
import { GetPingExpress } from './common/pingExpress';
import { PostLogin } from './common/login';
import { PostDecrypt } from './common/decrypt';
import { PostEncrypt } from './common/encrypt';
import { PostVerifyAddress } from './common/verifyAddress';
import { PostAcceptShare } from './v1/acceptShare';
import { PostSimpleCreate } from './v1/simpleCreate';
import { PutPendingApproval } from './v1/pendingApproval';
import { PostSignTransaction } from './v1/signTransaction';
<<<<<<< HEAD
import { PostKeychainLocal } from './v2/keychainLocal';
=======
import { PostVerifyCoinAddress } from './v2/verifyAddress';
>>>>>>> f5f91d4d

export const ExpressApi = apiSpec({
  'express.ping': {
    get: GetPing,
  },
  'express.pingExpress': {
    get: GetPingExpress,
  },
  'express.login': {
    post: PostLogin,
  },
  'express.decrypt': {
    post: PostDecrypt,
  },
  'express.encrypt': {
    post: PostEncrypt,
  },
  'express.verifyaddress': {
    post: PostVerifyAddress,
  },
  'express.v1.wallet.acceptShare': {
    post: PostAcceptShare,
  },
  'express.v1.wallet.simplecreate': {
    post: PostSimpleCreate,
  },
  'express.v1.pendingapprovals': {
    put: PutPendingApproval,
  },
  'express.v1.wallet.signTransaction': {
    post: PostSignTransaction,
  },
<<<<<<< HEAD
  'express.keychain.local': {
    post: PostKeychainLocal,
=======
  'express.verifycoinaddress': {
    post: PostVerifyCoinAddress,
>>>>>>> f5f91d4d
  },
});

export type ExpressApi = typeof ExpressApi;

type ExtractDecoded<T> = T extends t.Type<any, infer O, any> ? O : never;
type FlattenDecoded<T> = T extends Record<string, unknown>
  ? (T extends { body: infer B } ? B : any) &
      (T extends { query: infer Q } ? Q : any) &
      (T extends { params: infer P } ? P : any)
  : T;
export type ExpressApiRouteRequest<
  ApiName extends keyof ExpressApi,
  Method extends keyof ExpressApi[ApiName]
> = ExpressApi[ApiName][Method] extends { request: infer R }
  ? express.Request & { decoded: FlattenDecoded<ExtractDecoded<R>> }
  : never;<|MERGE_RESOLUTION|>--- conflicted
+++ resolved
@@ -12,11 +12,8 @@
 import { PostSimpleCreate } from './v1/simpleCreate';
 import { PutPendingApproval } from './v1/pendingApproval';
 import { PostSignTransaction } from './v1/signTransaction';
-<<<<<<< HEAD
 import { PostKeychainLocal } from './v2/keychainLocal';
-=======
 import { PostVerifyCoinAddress } from './v2/verifyAddress';
->>>>>>> f5f91d4d
 
 export const ExpressApi = apiSpec({
   'express.ping': {
@@ -49,13 +46,11 @@
   'express.v1.wallet.signTransaction': {
     post: PostSignTransaction,
   },
-<<<<<<< HEAD
   'express.keychain.local': {
     post: PostKeychainLocal,
-=======
+  },
   'express.verifycoinaddress': {
     post: PostVerifyCoinAddress,
->>>>>>> f5f91d4d
   },
 });
 
