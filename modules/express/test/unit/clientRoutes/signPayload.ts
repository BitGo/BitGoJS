--- conflicted
+++ resolved
@@ -44,11 +44,7 @@
     process.env['WALLET_myWalletId_PASSPHRASE'] = 'mypass';
   });
 
-<<<<<<< HEAD
   it('should return a signed payload with type as object', async function () {
-=======
-  it('should return a signed payload', async function () {
->>>>>>> c9327f00
     const expectedResponse = {
       payload: JSON.stringify(payload),
       signature,
@@ -57,7 +53,6 @@
       bitgo: bitGoStub,
       decoded: {
         walletId,
-<<<<<<< HEAD
         payload,
       },
       query: {},
@@ -76,8 +71,6 @@
         walletId,
       },
       decoded: {
-=======
->>>>>>> c9327f00
         payload,
       },
     } as unknown as ExpressApiRouteRequest<'express.ofc.signPayload', 'post'>;
@@ -96,34 +89,14 @@
     };
     const req = {
       bitgo: bitGoStub,
+      body: {
+        walletId,
+        payload,
+      },
       decoded: {
         walletId,
         payload,
       },
-<<<<<<< HEAD
-      query: {},
-    } as unknown as ExpressApiRouteRequest<'express.ofc.signPayload', 'post'>;
-
-    const res = await handleV2OFCSignPayload(req);
-    decodeOrElse('OfcSignPayloadResponse200', OfcSignPayloadResponse[200], res, (_) => {
-      throw new Error(`Response did not match expected codec`);
-    });
-    res.should.deepEqual(expectedResponse);
-  });
-
-  it('should decode handler response with OfcSignPayloadResponse codec', async function () {
-    const expected = {
-      payload: JSON.stringify(payload),
-      signature,
-    };
-    const req = {
-      bitgo: bitGoStub,
-      decoded: {
-        walletId,
-        payload,
-      },
-=======
->>>>>>> c9327f00
     } as unknown as ExpressApiRouteRequest<'express.ofc.signPayload', 'post'>;
 
     const result = await handleV2OFCSignPayload(req);
