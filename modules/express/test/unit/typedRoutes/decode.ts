import * as assert from 'assert';
import * as t from 'io-ts';
import { DecryptRequestBody } from '../../../src/typedRoutes/api/common/decrypt';
import { EncryptRequestBody } from '../../../src/typedRoutes/api/common/encrypt';
import { LoginRequest } from '../../../src/typedRoutes/api/common/login';
import { VerifyAddressBody } from '../../../src/typedRoutes/api/common/verifyAddress';
import { VerifyAddressV2Body, VerifyAddressV2Params } from '../../../src/typedRoutes/api/v2/verifyAddress';
import { SimpleCreateRequestBody } from '../../../src/typedRoutes/api/v1/simpleCreate';
<<<<<<< HEAD
import { LightningStateParams } from '../../../src/typedRoutes/api/v2/lightningState';
=======
import { KeychainLocalRequestParams } from '../../../src/typedRoutes/api/v2/keychainLocal';
>>>>>>> f5dd019b
import {
  LightningInitWalletBody,
  LightningInitWalletParams,
} from '../../../src/typedRoutes/api/v2/lightningInitWallet';
import { UnlockLightningWalletBody, UnlockLightningWalletParams } from '../../../src/typedRoutes/api/v2/unlockWallet';

export function assertDecode<T>(codec: t.Type<T, unknown>, input: unknown): T {
  const result = codec.decode(input);
  if (result._tag === 'Left') {
    const errors = JSON.stringify(result.left, null, 2);
    assert.fail(`Decode failed with errors:\n${errors}`);
  }
  return result.right;
}

describe('io-ts decode tests', function () {
  it('express.login', function () {
    // password is required field
    assert.throws(() =>
      assertDecode(t.type(LoginRequest), {
        username: 'user',
      })
    );

    assertDecode(t.type(LoginRequest), {
      username: 'user',
      password: 'password',
    });
  });
  it('express.decrypt', function () {
    // input is required field
    assert.throws(() =>
      assertDecode(t.type(DecryptRequestBody), {
        password: 'hello',
      })
    );

    assertDecode(t.type(DecryptRequestBody), {
      input: 'input',
      password: 'password',
    });
  });
  it('express.encrypt', function () {
    // input is required field
    assert.throws(() =>
      assertDecode(t.type(EncryptRequestBody), {
        password: 'password',
      })
    );

    // input must be a string
    assert.throws(() =>
      assertDecode(t.type(EncryptRequestBody), {
        input: 123,
      })
    );

    // valid with just input
    assertDecode(t.type(EncryptRequestBody), {
      input: 'data to encrypt',
    });

    // valid with input and password
    assertDecode(t.type(EncryptRequestBody), {
      input: 'data to encrypt',
      password: 'password',
    });

    // valid with all fields
    assertDecode(t.type(EncryptRequestBody), {
      input: 'data to encrypt',
      password: 'password',
      adata: 'additional authenticated data',
    });

    // password and adata are optional, should accept undefined
    assertDecode(t.type(EncryptRequestBody), {
      input: 'data to encrypt',
      password: undefined,
      adata: undefined,
    });
  });
  it('express.verifyaddress', function () {
    assert.throws(() =>
      assertDecode(t.type(VerifyAddressBody), {
        address: 1123,
      })
    );
    assertDecode(t.type(VerifyAddressBody), {
      address: 'some-address',
    });
  });
  it('express.verifycoinaddress', function () {
    // invalid coin param type
    assert.throws(() =>
      assertDecode(t.type(VerifyAddressV2Params), {
        coin: 123,
      })
    );
    // valid coin param
    assertDecode(t.type(VerifyAddressV2Params), {
      coin: 'btc',
    });

    // invalid address type in body
    assert.throws(() =>
      assertDecode(t.type(VerifyAddressV2Body), {
        address: 123,
      })
    );
    // valid body without optional flag
    assertDecode(t.type(VerifyAddressV2Body), {
      address: 'some-address',
    });
    // valid body with optional flag
    assertDecode(t.type(VerifyAddressV2Body), {
      address: 'some-address',
      supportOldScriptHashVersion: true,
    });
  });
  it('express.v1.wallet.simplecreate', function () {
    // passphrase is required
    assert.throws(() => assertDecode(t.type(SimpleCreateRequestBody), {}));

    assertDecode(t.type(SimpleCreateRequestBody), {
      passphrase: 'pass',
    });
  });
<<<<<<< HEAD
  it('express.lightning.getState params valid', function () {
    assertDecode(t.type(LightningStateParams), { coin: 'lnbtc', walletId: 'wallet123' });
  });
  it('express.lightning.getState params invalid', function () {
    assert.throws(() => assertDecode(t.type(LightningStateParams), { coin: 'lnbtc' }));
=======
  it('express.keychain.local', function () {
    // coin parameter is required
    assert.throws(() => assertDecode(t.type(KeychainLocalRequestParams), {}));
    // coin must be a string
    assert.throws(() =>
      assertDecode(t.type(KeychainLocalRequestParams), {
        coin: 123,
      })
    );
    // valid with coin parameter
    assertDecode(t.type(KeychainLocalRequestParams), {
      coin: 'btc',
    });
    // valid with different coin
    assertDecode(t.type(KeychainLocalRequestParams), {
      coin: 'eth',
    });
    // valid with testnet coin
    assertDecode(t.type(KeychainLocalRequestParams), {
      coin: 'tbtc',
    });
>>>>>>> f5dd019b
  });
  it('express.lightning.initWallet params', function () {
    // missing walletId
    assert.throws(() => assertDecode(t.type(LightningInitWalletParams), { coin: 'ltc' }));
    // valid
    assertDecode(t.type(LightningInitWalletParams), { coin: 'ltc', walletId: 'wallet123' });
  });
  it('express.lightning.initWallet body', function () {
    // missing passphrase
    assert.throws(() => assertDecode(t.type(LightningInitWalletBody), {}));
    // passphrase must be string
    assert.throws(() => assertDecode(t.type(LightningInitWalletBody), { passphrase: 123 }));
    // expressHost optional and must be string if provided
    assert.throws(() => assertDecode(t.type(LightningInitWalletBody), { passphrase: 'p', expressHost: 99 }));
    // valid minimal
    assertDecode(t.type(LightningInitWalletBody), { passphrase: 'p' });
    // valid with expressHost
    assertDecode(t.type(LightningInitWalletBody), { passphrase: 'p', expressHost: 'host.example' });
  });
  it('express.lightning.unlockWallet', function () {
    // params require coin and id
    assertDecode(t.type(UnlockLightningWalletParams), { coin: 'tlnbtc', id: 'wallet123' });
    // missing passphrase
    assert.throws(() => assertDecode(t.type(UnlockLightningWalletBody), {}));
    // valid body
    assertDecode(t.type(UnlockLightningWalletBody), { passphrase: 'secret' });
  });
});<|MERGE_RESOLUTION|>--- conflicted
+++ resolved
@@ -6,11 +6,8 @@
 import { VerifyAddressBody } from '../../../src/typedRoutes/api/common/verifyAddress';
 import { VerifyAddressV2Body, VerifyAddressV2Params } from '../../../src/typedRoutes/api/v2/verifyAddress';
 import { SimpleCreateRequestBody } from '../../../src/typedRoutes/api/v1/simpleCreate';
-<<<<<<< HEAD
+import { KeychainLocalRequestParams } from '../../../src/typedRoutes/api/v2/keychainLocal';
 import { LightningStateParams } from '../../../src/typedRoutes/api/v2/lightningState';
-=======
-import { KeychainLocalRequestParams } from '../../../src/typedRoutes/api/v2/keychainLocal';
->>>>>>> f5dd019b
 import {
   LightningInitWalletBody,
   LightningInitWalletParams,
@@ -139,13 +136,6 @@
       passphrase: 'pass',
     });
   });
-<<<<<<< HEAD
-  it('express.lightning.getState params valid', function () {
-    assertDecode(t.type(LightningStateParams), { coin: 'lnbtc', walletId: 'wallet123' });
-  });
-  it('express.lightning.getState params invalid', function () {
-    assert.throws(() => assertDecode(t.type(LightningStateParams), { coin: 'lnbtc' }));
-=======
   it('express.keychain.local', function () {
     // coin parameter is required
     assert.throws(() => assertDecode(t.type(KeychainLocalRequestParams), {}));
@@ -167,7 +157,12 @@
     assertDecode(t.type(KeychainLocalRequestParams), {
       coin: 'tbtc',
     });
->>>>>>> f5dd019b
+  });
+  it('express.lightning.getState params valid', function () {
+    assertDecode(t.type(LightningStateParams), { coin: 'lnbtc', walletId: 'wallet123' });
+  });
+  it('express.lightning.getState params invalid', function () {
+    assert.throws(() => assertDecode(t.type(LightningStateParams), { coin: 'lnbtc' }));
   });
   it('express.lightning.initWallet params', function () {
     // missing walletId
