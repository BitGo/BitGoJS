import * as assert from 'assert';
import * as t from 'io-ts';
import { DecryptRequestBody } from '../../../src/typedRoutes/api/common/decrypt';
import { EncryptRequestBody } from '../../../src/typedRoutes/api/common/encrypt';
import { LoginRequest } from '../../../src/typedRoutes/api/common/login';
import { VerifyAddressBody } from '../../../src/typedRoutes/api/common/verifyAddress';
import { VerifyAddressV2Body, VerifyAddressV2Params } from '../../../src/typedRoutes/api/v2/verifyAddress';
import { SimpleCreateRequestBody } from '../../../src/typedRoutes/api/v1/simpleCreate';
import { KeychainLocalRequestParams } from '../../../src/typedRoutes/api/v2/keychainLocal';
import { LightningStateParams } from '../../../src/typedRoutes/api/v2/lightningState';
import {
  LightningInitWalletBody,
  LightningInitWalletParams,
} from '../../../src/typedRoutes/api/v2/lightningInitWallet';
import { UnlockLightningWalletBody, UnlockLightningWalletParams } from '../../../src/typedRoutes/api/v2/unlockWallet';
<<<<<<< HEAD
import { CreateAddressBody, CreateAddressParams } from '../../../src/typedRoutes/api/v2/createAddress';
=======
import { OfcSignPayloadBody } from '../../../src/typedRoutes/api/v2/ofcSignPayload';
>>>>>>> 3b25b967

export function assertDecode<T>(codec: t.Type<T, unknown>, input: unknown): T {
  const result = codec.decode(input);
  if (result._tag === 'Left') {
    const errors = JSON.stringify(result.left, null, 2);
    assert.fail(`Decode failed with errors:\n${errors}`);
  }
  return result.right;
}

describe('io-ts decode tests', function () {
  it('express.login', function () {
    // password is required field
    assert.throws(() =>
      assertDecode(t.type(LoginRequest), {
        username: 'user',
      })
    );

    assertDecode(t.type(LoginRequest), {
      username: 'user',
      password: 'password',
    });
  });
  it('express.decrypt', function () {
    // input is required field
    assert.throws(() =>
      assertDecode(t.type(DecryptRequestBody), {
        password: 'hello',
      })
    );

    assertDecode(t.type(DecryptRequestBody), {
      input: 'input',
      password: 'password',
    });
  });
  it('express.encrypt', function () {
    // input is required field
    assert.throws(() =>
      assertDecode(t.type(EncryptRequestBody), {
        password: 'password',
      })
    );

    // input must be a string
    assert.throws(() =>
      assertDecode(t.type(EncryptRequestBody), {
        input: 123,
      })
    );

    // valid with just input
    assertDecode(t.type(EncryptRequestBody), {
      input: 'data to encrypt',
    });

    // valid with input and password
    assertDecode(t.type(EncryptRequestBody), {
      input: 'data to encrypt',
      password: 'password',
    });

    // valid with all fields
    assertDecode(t.type(EncryptRequestBody), {
      input: 'data to encrypt',
      password: 'password',
      adata: 'additional authenticated data',
    });

    // password and adata are optional, should accept undefined
    assertDecode(t.type(EncryptRequestBody), {
      input: 'data to encrypt',
      password: undefined,
      adata: undefined,
    });
  });
  it('express.verifyaddress', function () {
    assert.throws(() =>
      assertDecode(t.type(VerifyAddressBody), {
        address: 1123,
      })
    );
    assertDecode(t.type(VerifyAddressBody), {
      address: 'some-address',
    });
  });
  it('express.verifycoinaddress', function () {
    // invalid coin param type
    assert.throws(() =>
      assertDecode(t.type(VerifyAddressV2Params), {
        coin: 123,
      })
    );
    // valid coin param
    assertDecode(t.type(VerifyAddressV2Params), {
      coin: 'btc',
    });

    // invalid address type in body
    assert.throws(() =>
      assertDecode(t.type(VerifyAddressV2Body), {
        address: 123,
      })
    );
    // valid body without optional flag
    assertDecode(t.type(VerifyAddressV2Body), {
      address: 'some-address',
    });
    // valid body with optional flag
    assertDecode(t.type(VerifyAddressV2Body), {
      address: 'some-address',
      supportOldScriptHashVersion: true,
    });
  });
  it('express.v1.wallet.simplecreate', function () {
    // passphrase is required
    assert.throws(() => assertDecode(t.type(SimpleCreateRequestBody), {}));

    assertDecode(t.type(SimpleCreateRequestBody), {
      passphrase: 'pass',
    });
  });
  it('express.keychain.local', function () {
    // coin parameter is required
    assert.throws(() => assertDecode(t.type(KeychainLocalRequestParams), {}));
    // coin must be a string
    assert.throws(() =>
      assertDecode(t.type(KeychainLocalRequestParams), {
        coin: 123,
      })
    );
    // valid with coin parameter
    assertDecode(t.type(KeychainLocalRequestParams), {
      coin: 'btc',
    });
    // valid with different coin
    assertDecode(t.type(KeychainLocalRequestParams), {
      coin: 'eth',
    });
    // valid with testnet coin
    assertDecode(t.type(KeychainLocalRequestParams), {
      coin: 'tbtc',
    });
  });
  it('express.lightning.getState params valid', function () {
    assertDecode(t.type(LightningStateParams), { coin: 'lnbtc', walletId: 'wallet123' });
  });
  it('express.lightning.getState params invalid', function () {
    assert.throws(() => assertDecode(t.type(LightningStateParams), { coin: 'lnbtc' }));
  });
  it('express.lightning.initWallet params', function () {
    // missing walletId
    assert.throws(() => assertDecode(t.type(LightningInitWalletParams), { coin: 'ltc' }));
    // valid
    assertDecode(t.type(LightningInitWalletParams), { coin: 'ltc', walletId: 'wallet123' });
  });
  it('express.lightning.initWallet body', function () {
    // missing passphrase
    assert.throws(() => assertDecode(t.type(LightningInitWalletBody), {}));
    // passphrase must be string
    assert.throws(() => assertDecode(t.type(LightningInitWalletBody), { passphrase: 123 }));
    // expressHost optional and must be string if provided
    assert.throws(() => assertDecode(t.type(LightningInitWalletBody), { passphrase: 'p', expressHost: 99 }));
    // valid minimal
    assertDecode(t.type(LightningInitWalletBody), { passphrase: 'p' });
    // valid with expressHost
    assertDecode(t.type(LightningInitWalletBody), { passphrase: 'p', expressHost: 'host.example' });
  });
  it('express.lightning.unlockWallet', function () {
    // params require coin and id
    assertDecode(t.type(UnlockLightningWalletParams), { coin: 'tlnbtc', id: 'wallet123' });
    // missing passphrase
    assert.throws(() => assertDecode(t.type(UnlockLightningWalletBody), {}));
    // valid body
    assertDecode(t.type(UnlockLightningWalletBody), { passphrase: 'secret' });
  });
<<<<<<< HEAD

  it('express.v2.wallet.createAddress params', function () {
    // missing id
    assert.throws(() => assertDecode(t.type(CreateAddressParams), { coin: 'btc' }));
    // coin must be string
    assert.throws(() =>
      assertDecode(t.type(CreateAddressParams), { coin: 123, id: '59cd72485007a239fb00282ed480da1f' })
    );
    // id must be string
    assert.throws(() => assertDecode(t.type(CreateAddressParams), { coin: 'btc', id: 123 }));
    // valid params
    assertDecode(t.type(CreateAddressParams), { coin: 'btc', id: '59cd72485007a239fb00282ed480da1f' });
    // invalid body
    assert.throws(() => assertDecode(t.type(CreateAddressBody), { chain: '1' }));
    assert.throws(() => assertDecode(t.type(CreateAddressBody), { format: 'invalid' }));
    // valid body
    assertDecode(t.type(CreateAddressBody), { eip1559: { maxFeePerGas: 1, maxPriorityFeePerGas: 1 } });
    assertDecode(t.type(CreateAddressBody), {});
=======
  it('express.ofc.signPayload', function () {
    // missing walletId
    assert.throws(() =>
      assertDecode(t.type(OfcSignPayloadBody), {
        payload: { a: 1 },
      })
    );
    // empty walletId
    assert.throws(() =>
      assertDecode(t.type(OfcSignPayloadBody), {
        walletId: '',
        payload: { a: 1 },
      })
    );
    // missing payload
    assert.throws(() =>
      assertDecode(t.type(OfcSignPayloadBody), {
        walletId: 'w1',
      })
    );
    // valid minimal
    assertDecode(t.type(OfcSignPayloadBody), {
      walletId: 'w1',
      payload: { a: 1 },
    });
    // valid with nested and optional passphrase
    assertDecode(t.type(OfcSignPayloadBody), {
      walletId: 'w1',
      payload: { nested: ['x', { y: true }] },
      walletPassphrase: 'secret',
    });
>>>>>>> 3b25b967
  });
});<|MERGE_RESOLUTION|>--- conflicted
+++ resolved
@@ -13,11 +13,8 @@
   LightningInitWalletParams,
 } from '../../../src/typedRoutes/api/v2/lightningInitWallet';
 import { UnlockLightningWalletBody, UnlockLightningWalletParams } from '../../../src/typedRoutes/api/v2/unlockWallet';
-<<<<<<< HEAD
+import { OfcSignPayloadBody } from '../../../src/typedRoutes/api/v2/ofcSignPayload';
 import { CreateAddressBody, CreateAddressParams } from '../../../src/typedRoutes/api/v2/createAddress';
-=======
-import { OfcSignPayloadBody } from '../../../src/typedRoutes/api/v2/ofcSignPayload';
->>>>>>> 3b25b967
 
 export function assertDecode<T>(codec: t.Type<T, unknown>, input: unknown): T {
   const result = codec.decode(input);
@@ -195,7 +192,38 @@
     // valid body
     assertDecode(t.type(UnlockLightningWalletBody), { passphrase: 'secret' });
   });
-<<<<<<< HEAD
+  it('express.ofc.signPayload', function () {
+    // missing walletId
+    assert.throws(() =>
+      assertDecode(t.type(OfcSignPayloadBody), {
+        payload: { a: 1 },
+      })
+    );
+    // empty walletId
+    assert.throws(() =>
+      assertDecode(t.type(OfcSignPayloadBody), {
+        walletId: '',
+        payload: { a: 1 },
+      })
+    );
+    // missing payload
+    assert.throws(() =>
+      assertDecode(t.type(OfcSignPayloadBody), {
+        walletId: 'w1',
+      })
+    );
+    // valid minimal
+    assertDecode(t.type(OfcSignPayloadBody), {
+      walletId: 'w1',
+      payload: { a: 1 },
+    });
+    // valid with nested and optional passphrase
+    assertDecode(t.type(OfcSignPayloadBody), {
+      walletId: 'w1',
+      payload: { nested: ['x', { y: true }] },
+      walletPassphrase: 'secret',
+    });
+  });
 
   it('express.v2.wallet.createAddress params', function () {
     // missing id
@@ -214,38 +242,5 @@
     // valid body
     assertDecode(t.type(CreateAddressBody), { eip1559: { maxFeePerGas: 1, maxPriorityFeePerGas: 1 } });
     assertDecode(t.type(CreateAddressBody), {});
-=======
-  it('express.ofc.signPayload', function () {
-    // missing walletId
-    assert.throws(() =>
-      assertDecode(t.type(OfcSignPayloadBody), {
-        payload: { a: 1 },
-      })
-    );
-    // empty walletId
-    assert.throws(() =>
-      assertDecode(t.type(OfcSignPayloadBody), {
-        walletId: '',
-        payload: { a: 1 },
-      })
-    );
-    // missing payload
-    assert.throws(() =>
-      assertDecode(t.type(OfcSignPayloadBody), {
-        walletId: 'w1',
-      })
-    );
-    // valid minimal
-    assertDecode(t.type(OfcSignPayloadBody), {
-      walletId: 'w1',
-      payload: { a: 1 },
-    });
-    // valid with nested and optional passphrase
-    assertDecode(t.type(OfcSignPayloadBody), {
-      walletId: 'w1',
-      payload: { nested: ['x', { y: true }] },
-      walletPassphrase: 'secret',
-    });
->>>>>>> 3b25b967
   });
 });