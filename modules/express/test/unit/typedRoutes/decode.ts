--- conflicted
+++ resolved
@@ -6,14 +6,11 @@
 import { VerifyAddressBody } from '../../../src/typedRoutes/api/common/verifyAddress';
 import { VerifyAddressV2Body, VerifyAddressV2Params } from '../../../src/typedRoutes/api/v2/verifyAddress';
 import { SimpleCreateRequestBody } from '../../../src/typedRoutes/api/v1/simpleCreate';
-<<<<<<< HEAD
 import { OfcSignPayloadBody } from '../../../src/typedRoutes/api/v2/ofcSignPayload';
-=======
 import {
   LightningInitWalletBody,
   LightningInitWalletParams,
 } from '../../../src/typedRoutes/api/v2/lightningInitWallet';
->>>>>>> 6fb6595e
 
 export function assertDecode<T>(codec: t.Type<T, unknown>, input: unknown): T {
   const result = codec.decode(input);
@@ -101,7 +98,6 @@
       address: 'some-address',
     });
   });
-<<<<<<< HEAD
   it('express.ofc.signPayload', function () {
     // missing walletId
     assert.throws(() =>
@@ -132,7 +128,8 @@
       walletId: 'w1',
       payload: { nested: ['x', { y: true }] },
       walletPassphrase: 'secret',
-=======
+    });
+  });
   it('express.verifycoinaddress', function () {
     // invalid coin param type
     assert.throws(() =>
@@ -159,7 +156,6 @@
     assertDecode(t.type(VerifyAddressV2Body), {
       address: 'some-address',
       supportOldScriptHashVersion: true,
->>>>>>> 6fb6595e
     });
   });
   it('express.v1.wallet.simplecreate', function () {
