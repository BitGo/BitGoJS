import * as assert from 'assert';
import * as t from 'io-ts';
import { DecryptRequestBody } from '../../../src/typedRoutes/api/common/decrypt';
import { EncryptRequestBody } from '../../../src/typedRoutes/api/common/encrypt';
import { LoginRequest } from '../../../src/typedRoutes/api/common/login';
import { VerifyAddressBody } from '../../../src/typedRoutes/api/common/verifyAddress';
import { VerifyAddressV2Body, VerifyAddressV2Params } from '../../../src/typedRoutes/api/v2/verifyAddress';
import { SimpleCreateRequestBody } from '../../../src/typedRoutes/api/v1/simpleCreate';
import { KeychainLocalRequestParams } from '../../../src/typedRoutes/api/v2/keychainLocal';
import { LightningStateParams } from '../../../src/typedRoutes/api/v2/lightningState';
import {
  LightningInitWalletBody,
  LightningInitWalletParams,
} from '../../../src/typedRoutes/api/v2/lightningInitWallet';
import { UnlockLightningWalletBody, UnlockLightningWalletParams } from '../../../src/typedRoutes/api/v2/unlockWallet';
import { OfcSignPayloadBody } from '../../../src/typedRoutes/api/v2/ofcSignPayload';
import { CreateAddressBody, CreateAddressParams } from '../../../src/typedRoutes/api/v2/createAddress';
<<<<<<< HEAD
import { SignerMacaroonBody, SignerMacaroonParams } from '../../../src/typedRoutes/api/v2/signerMacaroon';
=======
import {
  ExpressWalletUpdateBody,
  ExpressWalletUpdateParams,
} from '../../../src/typedRoutes/api/v2/expressWalletUpdate';
>>>>>>> 28281386

export function assertDecode<T>(codec: t.Type<T, unknown>, input: unknown): T {
  const result = codec.decode(input);
  if (result._tag === 'Left') {
    const errors = JSON.stringify(result.left, null, 2);
    assert.fail(`Decode failed with errors:\n${errors}`);
  }
  return result.right;
}

describe('io-ts decode tests', function () {
  it('express.login', function () {
    // password is required field
    assert.throws(() =>
      assertDecode(t.type(LoginRequest), {
        username: 'user',
      })
    );

    assertDecode(t.type(LoginRequest), {
      username: 'user',
      password: 'password',
    });
  });
  it('express.decrypt', function () {
    // input is required field
    assert.throws(() =>
      assertDecode(t.type(DecryptRequestBody), {
        password: 'hello',
      })
    );

    assertDecode(t.type(DecryptRequestBody), {
      input: 'input',
      password: 'password',
    });
  });
  it('express.encrypt', function () {
    // input is required field
    assert.throws(() =>
      assertDecode(t.type(EncryptRequestBody), {
        password: 'password',
      })
    );

    // input must be a string
    assert.throws(() =>
      assertDecode(t.type(EncryptRequestBody), {
        input: 123,
      })
    );

    // valid with just input
    assertDecode(t.type(EncryptRequestBody), {
      input: 'data to encrypt',
    });

    // valid with input and password
    assertDecode(t.type(EncryptRequestBody), {
      input: 'data to encrypt',
      password: 'password',
    });

    // valid with all fields
    assertDecode(t.type(EncryptRequestBody), {
      input: 'data to encrypt',
      password: 'password',
      adata: 'additional authenticated data',
    });

    // password and adata are optional, should accept undefined
    assertDecode(t.type(EncryptRequestBody), {
      input: 'data to encrypt',
      password: undefined,
      adata: undefined,
    });
  });
  it('express.verifyaddress', function () {
    assert.throws(() =>
      assertDecode(t.type(VerifyAddressBody), {
        address: 1123,
      })
    );
    assertDecode(t.type(VerifyAddressBody), {
      address: 'some-address',
    });
  });
  it('express.verifycoinaddress', function () {
    // invalid coin param type
    assert.throws(() =>
      assertDecode(t.type(VerifyAddressV2Params), {
        coin: 123,
      })
    );
    // valid coin param
    assertDecode(t.type(VerifyAddressV2Params), {
      coin: 'btc',
    });

    // invalid address type in body
    assert.throws(() =>
      assertDecode(t.type(VerifyAddressV2Body), {
        address: 123,
      })
    );
    // valid body without optional flag
    assertDecode(t.type(VerifyAddressV2Body), {
      address: 'some-address',
    });
    // valid body with optional flag
    assertDecode(t.type(VerifyAddressV2Body), {
      address: 'some-address',
      supportOldScriptHashVersion: true,
    });
  });
  it('express.v1.wallet.simplecreate', function () {
    // passphrase is required
    assert.throws(() => assertDecode(t.type(SimpleCreateRequestBody), {}));

    assertDecode(t.type(SimpleCreateRequestBody), {
      passphrase: 'pass',
    });
  });
  it('express.keychain.local', function () {
    // coin parameter is required
    assert.throws(() => assertDecode(t.type(KeychainLocalRequestParams), {}));
    // coin must be a string
    assert.throws(() =>
      assertDecode(t.type(KeychainLocalRequestParams), {
        coin: 123,
      })
    );
    // valid with coin parameter
    assertDecode(t.type(KeychainLocalRequestParams), {
      coin: 'btc',
    });
    // valid with different coin
    assertDecode(t.type(KeychainLocalRequestParams), {
      coin: 'eth',
    });
    // valid with testnet coin
    assertDecode(t.type(KeychainLocalRequestParams), {
      coin: 'tbtc',
    });
  });
  it('express.lightning.getState params valid', function () {
    assertDecode(t.type(LightningStateParams), { coin: 'lnbtc', walletId: 'wallet123' });
  });
  it('express.lightning.getState params invalid', function () {
    assert.throws(() => assertDecode(t.type(LightningStateParams), { coin: 'lnbtc' }));
  });
  it('express.lightning.initWallet params', function () {
    // missing walletId
    assert.throws(() => assertDecode(t.type(LightningInitWalletParams), { coin: 'ltc' }));
    // valid
    assertDecode(t.type(LightningInitWalletParams), { coin: 'ltc', walletId: 'wallet123' });
  });
  it('express.lightning.initWallet body', function () {
    // missing passphrase
    assert.throws(() => assertDecode(t.type(LightningInitWalletBody), {}));
    // passphrase must be string
    assert.throws(() => assertDecode(t.type(LightningInitWalletBody), { passphrase: 123 }));
    // expressHost optional and must be string if provided
    assert.throws(() => assertDecode(t.type(LightningInitWalletBody), { passphrase: 'p', expressHost: 99 }));
    // valid minimal
    assertDecode(t.type(LightningInitWalletBody), { passphrase: 'p' });
    // valid with expressHost
    assertDecode(t.type(LightningInitWalletBody), { passphrase: 'p', expressHost: 'host.example' });
  });
  it('express.lightning.unlockWallet', function () {
    // params require coin and id
    assertDecode(t.type(UnlockLightningWalletParams), { coin: 'tlnbtc', id: 'wallet123' });
    // missing passphrase
    assert.throws(() => assertDecode(t.type(UnlockLightningWalletBody), {}));
    // valid body
    assertDecode(t.type(UnlockLightningWalletBody), { passphrase: 'secret' });
  });
  it('express.ofc.signPayload', function () {
    // missing walletId
    assert.throws(() =>
      assertDecode(t.type(OfcSignPayloadBody), {
        payload: { a: 1 },
      })
    );
    // empty walletId
    assert.throws(() =>
      assertDecode(t.type(OfcSignPayloadBody), {
        walletId: '',
        payload: { a: 1 },
      })
    );
    // missing payload
    assert.throws(() =>
      assertDecode(t.type(OfcSignPayloadBody), {
        walletId: 'w1',
      })
    );
    // valid minimal
    assertDecode(t.type(OfcSignPayloadBody), {
      walletId: 'w1',
      payload: { a: 1 },
    });
    // valid with nested and optional passphrase
    assertDecode(t.type(OfcSignPayloadBody), {
      walletId: 'w1',
      payload: { nested: ['x', { y: true }] },
      walletPassphrase: 'secret',
    });
  });

  it('express.v2.wallet.createAddress params', function () {
    // missing id
    assert.throws(() => assertDecode(t.type(CreateAddressParams), { coin: 'btc' }));
    // coin must be string
    assert.throws(() =>
      assertDecode(t.type(CreateAddressParams), { coin: 123, id: '59cd72485007a239fb00282ed480da1f' })
    );
    // id must be string
    assert.throws(() => assertDecode(t.type(CreateAddressParams), { coin: 'btc', id: 123 }));
    // valid params
    assertDecode(t.type(CreateAddressParams), { coin: 'btc', id: '59cd72485007a239fb00282ed480da1f' });
    // invalid body
    assert.throws(() => assertDecode(t.type(CreateAddressBody), { chain: '1' }));
    assert.throws(() => assertDecode(t.type(CreateAddressBody), { format: 'invalid' }));
    // valid body
    assertDecode(t.type(CreateAddressBody), { eip1559: { maxFeePerGas: 1, maxPriorityFeePerGas: 1 } });
    assertDecode(t.type(CreateAddressBody), {});
  });
<<<<<<< HEAD
  it('express.lightning.signerMacaroon body valid', function () {
    assertDecode(t.type(SignerMacaroonBody), { passphrase: 'pw', addIpCaveatToMacaroon: true });
  });
  it('express.lightning.signerMacaroon body valid (missing addIpCaveatToMacaroon)', function () {
    assertDecode(t.type(SignerMacaroonBody), { passphrase: 'pw' });
  });
  it('express.lightning.signerMacaroon params valid', function () {
    assertDecode(t.type(SignerMacaroonParams), { coin: 'lnbtc', walletId: 'wid123' });
  });
  it('express.lightning.signerMacaroon params invalid', function () {
    assert.throws(() => assertDecode(t.type(SignerMacaroonParams), { coin: 'lnbtc' }));
=======
  it('express.wallet.update', function () {
    // missing coin
    assert.throws(() => assertDecode(t.type(ExpressWalletUpdateParams), { id: 'wallet123' }));
    // missing id
    assert.throws(() => assertDecode(t.type(ExpressWalletUpdateParams), { coin: 'tlnbtc' }));
    // missing required fields
    assert.throws(() => assertDecode(t.type(ExpressWalletUpdateBody), {}));
    // signerHost must be string
    assert.throws(() =>
      assertDecode(t.type(ExpressWalletUpdateBody), {
        signerHost: 123,
        signerTlsCert: 'cert',
        passphrase: 'p',
      })
    );
    // signerTlsCert must be string
    assert.throws(() =>
      assertDecode(t.type(ExpressWalletUpdateBody), {
        signerHost: 'host.example',
        signerTlsCert: 456,
        passphrase: 'p',
      })
    );
    // passphrase must be string and required
    assert.throws(() =>
      assertDecode(t.type(ExpressWalletUpdateBody), {
        signerHost: 'host.example',
        signerTlsCert: 'cert',
      })
    );
    // valid minimal
    assertDecode(t.type(ExpressWalletUpdateBody), {
      signerHost: 'host.example',
      signerTlsCert: 'cert',
      passphrase: 'p',
    });
    // valid
    assertDecode(t.type(ExpressWalletUpdateParams), { coin: 'tlnbtc', id: 'wallet123' });
    // valid with optional signerMacaroon
    assertDecode(t.type(ExpressWalletUpdateBody), {
      signerHost: 'host.example',
      signerTlsCert: 'cert',
      passphrase: 'p',
      signerMacaroon: 'mac',
    });
>>>>>>> 28281386
  });
});<|MERGE_RESOLUTION|>--- conflicted
+++ resolved
@@ -15,14 +15,11 @@
 import { UnlockLightningWalletBody, UnlockLightningWalletParams } from '../../../src/typedRoutes/api/v2/unlockWallet';
 import { OfcSignPayloadBody } from '../../../src/typedRoutes/api/v2/ofcSignPayload';
 import { CreateAddressBody, CreateAddressParams } from '../../../src/typedRoutes/api/v2/createAddress';
-<<<<<<< HEAD
-import { SignerMacaroonBody, SignerMacaroonParams } from '../../../src/typedRoutes/api/v2/signerMacaroon';
-=======
 import {
   ExpressWalletUpdateBody,
   ExpressWalletUpdateParams,
 } from '../../../src/typedRoutes/api/v2/expressWalletUpdate';
->>>>>>> 28281386
+import { SignerMacaroonBody, SignerMacaroonParams } from '../../../src/typedRoutes/api/v2/signerMacaroon';
 
 export function assertDecode<T>(codec: t.Type<T, unknown>, input: unknown): T {
   const result = codec.decode(input);
@@ -251,19 +248,6 @@
     assertDecode(t.type(CreateAddressBody), { eip1559: { maxFeePerGas: 1, maxPriorityFeePerGas: 1 } });
     assertDecode(t.type(CreateAddressBody), {});
   });
-<<<<<<< HEAD
-  it('express.lightning.signerMacaroon body valid', function () {
-    assertDecode(t.type(SignerMacaroonBody), { passphrase: 'pw', addIpCaveatToMacaroon: true });
-  });
-  it('express.lightning.signerMacaroon body valid (missing addIpCaveatToMacaroon)', function () {
-    assertDecode(t.type(SignerMacaroonBody), { passphrase: 'pw' });
-  });
-  it('express.lightning.signerMacaroon params valid', function () {
-    assertDecode(t.type(SignerMacaroonParams), { coin: 'lnbtc', walletId: 'wid123' });
-  });
-  it('express.lightning.signerMacaroon params invalid', function () {
-    assert.throws(() => assertDecode(t.type(SignerMacaroonParams), { coin: 'lnbtc' }));
-=======
   it('express.wallet.update', function () {
     // missing coin
     assert.throws(() => assertDecode(t.type(ExpressWalletUpdateParams), { id: 'wallet123' }));
@@ -309,6 +293,17 @@
       passphrase: 'p',
       signerMacaroon: 'mac',
     });
->>>>>>> 28281386
+  });
+  it('express.lightning.signerMacaroon body valid', function () {
+    assertDecode(t.type(SignerMacaroonBody), { passphrase: 'pw', addIpCaveatToMacaroon: true });
+  });
+  it('express.lightning.signerMacaroon body valid (missing addIpCaveatToMacaroon)', function () {
+    assertDecode(t.type(SignerMacaroonBody), { passphrase: 'pw' });
+  });
+  it('express.lightning.signerMacaroon params valid', function () {
+    assertDecode(t.type(SignerMacaroonParams), { coin: 'lnbtc', walletId: 'wid123' });
+  });
+  it('express.lightning.signerMacaroon params invalid', function () {
+    assert.throws(() => assertDecode(t.type(SignerMacaroonParams), { coin: 'lnbtc' }));
   });
 });