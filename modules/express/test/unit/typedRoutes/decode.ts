--- conflicted
+++ resolved
@@ -6,14 +6,11 @@
 import { VerifyAddressBody } from '../../../src/typedRoutes/api/common/verifyAddress';
 import { VerifyAddressV2Body, VerifyAddressV2Params } from '../../../src/typedRoutes/api/v2/verifyAddress';
 import { SimpleCreateRequestBody } from '../../../src/typedRoutes/api/v1/simpleCreate';
-<<<<<<< HEAD
-import { UnlockLightningWalletBody, UnlockLightningWalletParams } from '../../../src/typedRoutes/api/v2/unlockWallet';
-=======
 import {
   LightningInitWalletBody,
   LightningInitWalletParams,
 } from '../../../src/typedRoutes/api/v2/lightningInitWallet';
->>>>>>> 6fb6595e
+import { UnlockLightningWalletBody, UnlockLightningWalletParams } from '../../../src/typedRoutes/api/v2/unlockWallet';
 
 export function assertDecode<T>(codec: t.Type<T, unknown>, input: unknown): T {
   const result = codec.decode(input);
@@ -137,15 +134,6 @@
       passphrase: 'pass',
     });
   });
-<<<<<<< HEAD
-  it('express.lightning.unlockWallet', function () {
-    // params require coin and id
-    assertDecode(t.type(UnlockLightningWalletParams), { coin: 'tlnbtc', id: 'wallet123' });
-    // missing passphrase
-    assert.throws(() => assertDecode(t.type(UnlockLightningWalletBody), {}));
-    // valid body
-    assertDecode(t.type(UnlockLightningWalletBody), { passphrase: 'secret' });
-=======
   it('express.lightning.initWallet params', function () {
     // missing walletId
     assert.throws(() => assertDecode(t.type(LightningInitWalletParams), { coin: 'ltc' }));
@@ -163,6 +151,13 @@
     assertDecode(t.type(LightningInitWalletBody), { passphrase: 'p' });
     // valid with expressHost
     assertDecode(t.type(LightningInitWalletBody), { passphrase: 'p', expressHost: 'host.example' });
->>>>>>> 6fb6595e
+  });
+  it('express.lightning.unlockWallet', function () {
+    // params require coin and id
+    assertDecode(t.type(UnlockLightningWalletParams), { coin: 'tlnbtc', id: 'wallet123' });
+    // missing passphrase
+    assert.throws(() => assertDecode(t.type(UnlockLightningWalletBody), {}));
+    // valid body
+    assertDecode(t.type(UnlockLightningWalletBody), { passphrase: 'secret' });
   });
 });