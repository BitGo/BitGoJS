import * as assert from 'assert';
import * as t from 'io-ts';
import { DecryptRequestBody } from '../../../src/typedRoutes/api/common/decrypt';
import { EncryptRequestBody } from '../../../src/typedRoutes/api/common/encrypt';
import { LoginRequest } from '../../../src/typedRoutes/api/common/login';
import { VerifyAddressBody } from '../../../src/typedRoutes/api/common/verifyAddress';
import { VerifyAddressV2Body, VerifyAddressV2Params } from '../../../src/typedRoutes/api/v2/verifyAddress';
import { SimpleCreateRequestBody } from '../../../src/typedRoutes/api/v1/simpleCreate';
import { KeychainLocalRequestParams } from '../../../src/typedRoutes/api/v2/keychainLocal';
import { LightningStateParams } from '../../../src/typedRoutes/api/v2/lightningState';
import {
  LightningInitWalletBody,
  LightningInitWalletParams,
} from '../../../src/typedRoutes/api/v2/lightningInitWallet';
<<<<<<< HEAD
import { OfcSignPayloadBody } from '../../../src/typedRoutes/api/v2/ofcSignPayload';
=======
import { UnlockLightningWalletBody, UnlockLightningWalletParams } from '../../../src/typedRoutes/api/v2/unlockWallet';
>>>>>>> ef19b166

export function assertDecode<T>(codec: t.Type<T, unknown>, input: unknown): T {
  const result = codec.decode(input);
  if (result._tag === 'Left') {
    const errors = JSON.stringify(result.left, null, 2);
    assert.fail(`Decode failed with errors:\n${errors}`);
  }
  return result.right;
}

describe('io-ts decode tests', function () {
  it('express.login', function () {
    // password is required field
    assert.throws(() =>
      assertDecode(t.type(LoginRequest), {
        username: 'user',
      })
    );

    assertDecode(t.type(LoginRequest), {
      username: 'user',
      password: 'password',
    });
  });
  it('express.decrypt', function () {
    // input is required field
    assert.throws(() =>
      assertDecode(t.type(DecryptRequestBody), {
        password: 'hello',
      })
    );

    assertDecode(t.type(DecryptRequestBody), {
      input: 'input',
      password: 'password',
    });
  });
  it('express.encrypt', function () {
    // input is required field
    assert.throws(() =>
      assertDecode(t.type(EncryptRequestBody), {
        password: 'password',
      })
    );

    // input must be a string
    assert.throws(() =>
      assertDecode(t.type(EncryptRequestBody), {
        input: 123,
      })
    );

    // valid with just input
    assertDecode(t.type(EncryptRequestBody), {
      input: 'data to encrypt',
    });

    // valid with input and password
    assertDecode(t.type(EncryptRequestBody), {
      input: 'data to encrypt',
      password: 'password',
    });

    // valid with all fields
    assertDecode(t.type(EncryptRequestBody), {
      input: 'data to encrypt',
      password: 'password',
      adata: 'additional authenticated data',
    });

    // password and adata are optional, should accept undefined
    assertDecode(t.type(EncryptRequestBody), {
      input: 'data to encrypt',
      password: undefined,
      adata: undefined,
    });
  });
  it('express.verifyaddress', function () {
    assert.throws(() =>
      assertDecode(t.type(VerifyAddressBody), {
        address: 1123,
      })
    );
    assertDecode(t.type(VerifyAddressBody), {
      address: 'some-address',
    });
  });
  it('express.verifycoinaddress', function () {
    // invalid coin param type
    assert.throws(() =>
      assertDecode(t.type(VerifyAddressV2Params), {
        coin: 123,
      })
    );
    // valid coin param
    assertDecode(t.type(VerifyAddressV2Params), {
      coin: 'btc',
    });

    // invalid address type in body
    assert.throws(() =>
      assertDecode(t.type(VerifyAddressV2Body), {
        address: 123,
      })
    );
    // valid body without optional flag
    assertDecode(t.type(VerifyAddressV2Body), {
      address: 'some-address',
    });
    // valid body with optional flag
    assertDecode(t.type(VerifyAddressV2Body), {
      address: 'some-address',
      supportOldScriptHashVersion: true,
    });
  });
  it('express.v1.wallet.simplecreate', function () {
    // passphrase is required
    assert.throws(() => assertDecode(t.type(SimpleCreateRequestBody), {}));

    assertDecode(t.type(SimpleCreateRequestBody), {
      passphrase: 'pass',
    });
  });
  it('express.keychain.local', function () {
    // coin parameter is required
    assert.throws(() => assertDecode(t.type(KeychainLocalRequestParams), {}));
    // coin must be a string
    assert.throws(() =>
      assertDecode(t.type(KeychainLocalRequestParams), {
        coin: 123,
      })
    );
    // valid with coin parameter
    assertDecode(t.type(KeychainLocalRequestParams), {
      coin: 'btc',
    });
    // valid with different coin
    assertDecode(t.type(KeychainLocalRequestParams), {
      coin: 'eth',
    });
    // valid with testnet coin
    assertDecode(t.type(KeychainLocalRequestParams), {
      coin: 'tbtc',
    });
  });
  it('express.lightning.getState params valid', function () {
    assertDecode(t.type(LightningStateParams), { coin: 'lnbtc', walletId: 'wallet123' });
  });
  it('express.lightning.getState params invalid', function () {
    assert.throws(() => assertDecode(t.type(LightningStateParams), { coin: 'lnbtc' }));
  });
  it('express.lightning.initWallet params', function () {
    // missing walletId
    assert.throws(() => assertDecode(t.type(LightningInitWalletParams), { coin: 'ltc' }));
    // valid
    assertDecode(t.type(LightningInitWalletParams), { coin: 'ltc', walletId: 'wallet123' });
  });
  it('express.lightning.initWallet body', function () {
    // missing passphrase
    assert.throws(() => assertDecode(t.type(LightningInitWalletBody), {}));
    // passphrase must be string
    assert.throws(() => assertDecode(t.type(LightningInitWalletBody), { passphrase: 123 }));
    // expressHost optional and must be string if provided
    assert.throws(() => assertDecode(t.type(LightningInitWalletBody), { passphrase: 'p', expressHost: 99 }));
    // valid minimal
    assertDecode(t.type(LightningInitWalletBody), { passphrase: 'p' });
    // valid with expressHost
    assertDecode(t.type(LightningInitWalletBody), { passphrase: 'p', expressHost: 'host.example' });
  });
<<<<<<< HEAD
  it('express.ofc.signPayload', function () {
    // missing walletId
    assert.throws(() =>
      assertDecode(t.type(OfcSignPayloadBody), {
        payload: { a: 1 },
      })
    );
    // empty walletId
    assert.throws(() =>
      assertDecode(t.type(OfcSignPayloadBody), {
        walletId: '',
        payload: { a: 1 },
      })
    );
    // missing payload
    assert.throws(() =>
      assertDecode(t.type(OfcSignPayloadBody), {
        walletId: 'w1',
      })
    );
    // valid minimal
    assertDecode(t.type(OfcSignPayloadBody), {
      walletId: 'w1',
      payload: { a: 1 },
    });
    // valid with nested and optional passphrase
    assertDecode(t.type(OfcSignPayloadBody), {
      walletId: 'w1',
      payload: { nested: ['x', { y: true }] },
      walletPassphrase: 'secret',
    });
=======
  it('express.lightning.unlockWallet', function () {
    // params require coin and id
    assertDecode(t.type(UnlockLightningWalletParams), { coin: 'tlnbtc', id: 'wallet123' });
    // missing passphrase
    assert.throws(() => assertDecode(t.type(UnlockLightningWalletBody), {}));
    // valid body
    assertDecode(t.type(UnlockLightningWalletBody), { passphrase: 'secret' });
>>>>>>> ef19b166
  });
});<|MERGE_RESOLUTION|>--- conflicted
+++ resolved
@@ -12,11 +12,8 @@
   LightningInitWalletBody,
   LightningInitWalletParams,
 } from '../../../src/typedRoutes/api/v2/lightningInitWallet';
-<<<<<<< HEAD
+import { UnlockLightningWalletBody, UnlockLightningWalletParams } from '../../../src/typedRoutes/api/v2/unlockWallet';
 import { OfcSignPayloadBody } from '../../../src/typedRoutes/api/v2/ofcSignPayload';
-=======
-import { UnlockLightningWalletBody, UnlockLightningWalletParams } from '../../../src/typedRoutes/api/v2/unlockWallet';
->>>>>>> ef19b166
 
 export function assertDecode<T>(codec: t.Type<T, unknown>, input: unknown): T {
   const result = codec.decode(input);
@@ -186,39 +183,6 @@
     // valid with expressHost
     assertDecode(t.type(LightningInitWalletBody), { passphrase: 'p', expressHost: 'host.example' });
   });
-<<<<<<< HEAD
-  it('express.ofc.signPayload', function () {
-    // missing walletId
-    assert.throws(() =>
-      assertDecode(t.type(OfcSignPayloadBody), {
-        payload: { a: 1 },
-      })
-    );
-    // empty walletId
-    assert.throws(() =>
-      assertDecode(t.type(OfcSignPayloadBody), {
-        walletId: '',
-        payload: { a: 1 },
-      })
-    );
-    // missing payload
-    assert.throws(() =>
-      assertDecode(t.type(OfcSignPayloadBody), {
-        walletId: 'w1',
-      })
-    );
-    // valid minimal
-    assertDecode(t.type(OfcSignPayloadBody), {
-      walletId: 'w1',
-      payload: { a: 1 },
-    });
-    // valid with nested and optional passphrase
-    assertDecode(t.type(OfcSignPayloadBody), {
-      walletId: 'w1',
-      payload: { nested: ['x', { y: true }] },
-      walletPassphrase: 'secret',
-    });
-=======
   it('express.lightning.unlockWallet', function () {
     // params require coin and id
     assertDecode(t.type(UnlockLightningWalletParams), { coin: 'tlnbtc', id: 'wallet123' });
@@ -226,6 +190,37 @@
     assert.throws(() => assertDecode(t.type(UnlockLightningWalletBody), {}));
     // valid body
     assertDecode(t.type(UnlockLightningWalletBody), { passphrase: 'secret' });
->>>>>>> ef19b166
+  });
+  it('express.ofc.signPayload', function () {
+    // missing walletId
+    assert.throws(() =>
+      assertDecode(t.type(OfcSignPayloadBody), {
+        payload: { a: 1 },
+      })
+    );
+    // empty walletId
+    assert.throws(() =>
+      assertDecode(t.type(OfcSignPayloadBody), {
+        walletId: '',
+        payload: { a: 1 },
+      })
+    );
+    // missing payload
+    assert.throws(() =>
+      assertDecode(t.type(OfcSignPayloadBody), {
+        walletId: 'w1',
+      })
+    );
+    // valid minimal
+    assertDecode(t.type(OfcSignPayloadBody), {
+      walletId: 'w1',
+      payload: { a: 1 },
+    });
+    // valid with nested and optional passphrase
+    assertDecode(t.type(OfcSignPayloadBody), {
+      walletId: 'w1',
+      payload: { nested: ['x', { y: true }] },
+      walletPassphrase: 'secret',
+    });
   });
 });