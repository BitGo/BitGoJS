--- conflicted
+++ resolved
@@ -58,15 +58,9 @@
     "superagent": "^9.0.1"
   },
   "devDependencies": {
-<<<<<<< HEAD
-    "@bitgo/public-types": "5.22.0",
+    "@bitgo/public-types": "5.29.0",
     "@bitgo/sdk-lib-mpc": "^10.8.0",
     "@bitgo/sdk-test": "^9.1.3",
-=======
-    "@bitgo/public-types": "5.29.0",
-    "@bitgo/sdk-lib-mpc": "^10.7.0",
-    "@bitgo/sdk-test": "^9.1.2",
->>>>>>> f560d2d2
     "@types/argparse": "^1.0.36",
     "@types/body-parser": "^1.17.0",
     "@types/express": "4.17.13",
