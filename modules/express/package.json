{
  "name": "@bitgo/express",
  "version": "12.0.0",
  "private": true,
  "description": "Local signing server and proxy for the BitGo platform",
  "main": "./dist/src/index.js",
  "types": "./dist/src/index.d.ts",
  "bin": {
    "bitgo-express": "./bin/bitgo-express"
  },
  "keywords": [
    "bitgo"
  ],
  "author": "BitGo SDK Team <sdkteam@bitgo.com>",
  "license": "Apache-2.0",
  "repository": {
    "type": "git",
    "url": "https://github.com/BitGo/BitGoJS.git",
    "directory": "modules/express"
  },
  "scripts": {
    "test": "yarn unit-test",
    "unit-test": "yarn nyc -- mocha",
    "integration-test": "yarn nyc -- mocha \"test/integration/**/*.ts\"",
    "clean": "rm -rf dist/*",
    "prepare": "yarn build",
    "audit": "if [ \"$(npm --version | cut -d. -f1)\" -ge \"6\" ]; then npm audit; else echo \"npm >= 6 required to perform audit. skipping...\"; fi",
    "lint": "yarn eslint --quiet .",
    "build": "yarn tsc --build --incremental --verbose .",
    "upload-artifacts": "node scripts/upload-test-reports.js",
    "start": "node bin/bitgo-express",
    "update-bitgo": "bash ./scripts/update-bitgo.sh",
    "build-docker": "podman build -f ../../Dockerfile --platform=linux/amd64 -t bitgo/express:latest -t bitgo/express:$(jq -r .version < package.json) ../..",
    "push-docker": "podman push bitgo/express:latest bitgo/express:$(jq -r .version < package.json)",
    "check-fmt": "yarn prettier --check '{src,test}/**/*.{ts,js,json}'",
    "unprettied": "grep -R -L --include '*.ts' --include '*.js' --include '*.json' '@prettier' src test",
    "fmt": "yarn prettier --write '{src,test}/**/*.{ts,js,json}'"
  },
  "dependencies": {
<<<<<<< HEAD
    "@bitgo/abstract-lightning": "^3.0.0",
    "@bitgo/sdk-core": "^30.0.0",
    "@bitgo/utxo-lib": "^11.2.3",
=======
    "@bitgo/abstract-lightning": "^2.0.0",
    "@bitgo/sdk-core": "^29.0.0",
    "@bitgo/utxo-lib": "^11.2.2",
    "@types/proxyquire": "^1.3.31",
>>>>>>> 774028bd
    "argparse": "^1.0.10",
    "bitgo": "^41.0.0",
    "bluebird": "^3.5.3",
    "body-parser": "^1.20.3",
    "connect-timeout": "^1.9.0",
    "debug": "^3.1.0",
    "dotenv": "^16.0.0",
    "express": "4.17.3",
    "io-ts": "npm:@bitgo-forks/io-ts@2.1.4",
    "lodash": "^4.17.20",
    "morgan": "^1.9.1",
    "proxy-agent": "6.4.0",
    "proxyquire": "^2.1.3",
    "superagent": "^9.0.1"
  },
  "devDependencies": {
    "@bitgo/public-types": "4.17.0",
    "@bitgo/sdk-lib-mpc": "^10.1.1",
    "@bitgo/sdk-test": "^8.0.73",
    "@types/argparse": "^1.0.36",
    "@types/bluebird": "^3.5.25",
    "@types/body-parser": "^1.17.0",
    "@types/express": "4.17.13",
    "@types/lodash": "^4.14.121",
    "@types/morgan": "^1.7.35",
    "@types/node": "^16.18.46",
    "@types/sinon": "^10.0.11",
    "@types/supertest": "^2.0.11",
    "keccak": "^3.0.3",
    "nock": "^13.3.1",
    "nyc": "^15.0.0",
    "should": "^13.2.3",
    "should-http": "^0.1.1",
    "should-sinon": "^0.0.6",
    "sinon": "^13.0.1",
    "supertest": "^4.0.2",
    "supertest-as-promised": "1.0.0",
    "typescript": "^4.2.4"
  },
  "lint-staged": {
    "*.{js,ts}": [
      "yarn prettier --write",
      "yarn eslint --fix"
    ]
  },
  "nyc": {
    "extension": [
      ".ts"
    ]
  }
}<|MERGE_RESOLUTION|>--- conflicted
+++ resolved
@@ -37,16 +37,10 @@
     "fmt": "yarn prettier --write '{src,test}/**/*.{ts,js,json}'"
   },
   "dependencies": {
-<<<<<<< HEAD
     "@bitgo/abstract-lightning": "^3.0.0",
     "@bitgo/sdk-core": "^30.0.0",
     "@bitgo/utxo-lib": "^11.2.3",
-=======
-    "@bitgo/abstract-lightning": "^2.0.0",
-    "@bitgo/sdk-core": "^29.0.0",
-    "@bitgo/utxo-lib": "^11.2.2",
     "@types/proxyquire": "^1.3.31",
->>>>>>> 774028bd
     "argparse": "^1.0.10",
     "bitgo": "^41.0.0",
     "bluebird": "^3.5.3",
@@ -59,13 +53,12 @@
     "lodash": "^4.17.20",
     "morgan": "^1.9.1",
     "proxy-agent": "6.4.0",
-    "proxyquire": "^2.1.3",
     "superagent": "^9.0.1"
   },
   "devDependencies": {
     "@bitgo/public-types": "4.17.0",
-    "@bitgo/sdk-lib-mpc": "^10.1.1",
-    "@bitgo/sdk-test": "^8.0.73",
+    "@bitgo/sdk-lib-mpc": "^10.1.0",
+    "@bitgo/sdk-test": "^8.0.72",
     "@types/argparse": "^1.0.36",
     "@types/bluebird": "^3.5.25",
     "@types/body-parser": "^1.17.0",
