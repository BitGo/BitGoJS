--- conflicted
+++ resolved
@@ -1,10 +1,6 @@
 {
   "name": "@bitgo/express",
-<<<<<<< HEAD
   "version": "9.12.5",
-=======
-  "version": "9.12.4",
->>>>>>> b1ff8ca6
   "private": true,
   "description": "Local signing server and proxy for the BitGo platform",
   "main": "./dist/src/index.js",
@@ -42,16 +38,9 @@
     "fmt": "yarn prettier --write '{src,test}/**/*.{ts,js,json}'"
   },
   "dependencies": {
-<<<<<<< HEAD
     "@bitgo/sdk-core": "^1.1.1",
-    "@bitgo/statics": "^7.1.0",
     "argparse": "^1.0.10",
     "bitgo": "^14.2.1",
-=======
-    "@bitgo/sdk-core": "^1.1.0",
-    "argparse": "^1.0.10",
-    "bitgo": "^14.2.0",
->>>>>>> b1ff8ca6
     "bluebird": "^3.5.3",
     "body-parser": "^1.19.0",
     "connect-timeout": "^1.9.0",
