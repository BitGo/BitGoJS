--- conflicted
+++ resolved
@@ -39,20 +39,13 @@
   },
   "dependencies": {
     "@bitgo/blake2b": "^3.0.3-rc.0",
+    "@bitgo/bls-dkg": "^1.1.0-rc.1",
     "@bitgo/bls": "^0.1.0",
-    "@bitgo/bls-dkg": "^1.1.0-rc.1",
     "@bitgo/ethereumjs-utils-old": "npm:ethereumjs-util@5.2.0",
-<<<<<<< HEAD
     "@bitgo/sdk-coin-algo": "^1.0.1-rc.0",
     "@bitgo/sdk-coin-cspr": "^1.0.1-rc.0",
     "@bitgo/sdk-core": "^1.1.0-rc.13",
     "@bitgo/statics": "^6.18.0-rc.15",
-=======
-    "@bitgo/sdk-coin-algo": "^1.0.0",
-    "@bitgo/sdk-coin-cspr": "^1.0.0",
-    "@bitgo/sdk-core": "^1.0.1",
-    "@bitgo/statics": "^6.17.0",
->>>>>>> 18ae3a21
     "@celo/contractkit": "^1.2.4",
     "@ethereumjs/common": "^2.4.0",
     "@ethereumjs/tx": "^3.3.0",
