{
  "name": "@bitgo/account-lib",
<<<<<<< HEAD
  "version": "2.20.1",
=======
  "version": "2.20.0",
>>>>>>> b1ff8ca6
  "description": "BitGo's account library functions",
  "main": "./dist/src/index.js",
  "types": "./dist/src/index.d.ts",
  "scripts": {
    "build": "npm run prepare",
    "clean": "rm -rf dist/*",
    "coverage": "npm run gen-coverage && npm run upload-coverage",
    "lint": "eslint --quiet 'src/**/*.ts' 'test/**/*.ts'",
    "lint-fix": "eslint --fix 'src/**/*.ts' 'test/**/*.ts'",
    "precommit": "yarn lint-staged",
    "prepare": "npm run build-ts && cp -r ./resources ./dist",
    "build-ts": "tsc --build --incremental --verbose .",
    "unit-test": "nyc -- mocha",
    "test": "npm run unit-test",
    "unprettied": "grep -R -L --include '*.ts' --include '*.js' --include '*.json' '@prettier' src test"
  },
  "repository": {
    "type": "git",
    "url": "https://github.com/BitGo/BitGoJS.git",
    "directory": "modules/account-lib"
  },
  "author": "BitGo SDK Team <sdkteam@bitgo.com>",
  "license": "ISC",
  "engines": {
    "node": ">=14 <17"
  },
  "dependencies": {
<<<<<<< HEAD
    "@bitgo/blake2b": "^3.0.3",
    "@bitgo/bls": "^0.1.0",
    "@bitgo/bls-dkg": "^1.1.0",
    "@bitgo/ethereumjs-utils-old": "npm:ethereumjs-util@5.2.0",
    "@bitgo/sdk-coin-algo": "^1.1.1",
    "@bitgo/sdk-coin-avaxc": "^1.1.1",
    "@bitgo/sdk-coin-avaxp": "^2.1.0",
    "@bitgo/sdk-coin-celo": "^1.1.1",
    "@bitgo/sdk-coin-cspr": "^1.0.2",
    "@bitgo/sdk-coin-dot": "^1.0.2",
    "@bitgo/sdk-coin-etc": "^1.0.2",
    "@bitgo/sdk-coin-eth": "^1.1.1",
    "@bitgo/sdk-coin-eth2": "^1.0.2",
    "@bitgo/sdk-coin-hbar": "^1.0.2",
    "@bitgo/sdk-coin-near": "^1.1.1",
    "@bitgo/sdk-coin-polygon": "^1.0.2",
    "@bitgo/sdk-coin-rbtc": "^1.1.1",
    "@bitgo/sdk-coin-sol": "^1.0.2",
    "@bitgo/sdk-coin-stx": "^1.1.1",
    "@bitgo/sdk-coin-trx": "^1.0.2",
    "@bitgo/sdk-coin-xtz": "^1.1.1",
    "@bitgo/sdk-core": "^1.1.1",
    "@bitgo/statics": "^7.1.0",
=======
    "@bitgo/sdk-coin-algo": "^1.1.0",
    "@bitgo/sdk-coin-avaxc": "^1.1.0",
    "@bitgo/sdk-coin-avaxp": "^2.0.0",
    "@bitgo/sdk-coin-bsc": "^1.0.0",
    "@bitgo/sdk-coin-celo": "^1.1.0",
    "@bitgo/sdk-coin-cspr": "^1.0.1",
    "@bitgo/sdk-coin-dot": "^1.0.1",
    "@bitgo/sdk-coin-etc": "^1.0.1",
    "@bitgo/sdk-coin-eth": "^1.1.0",
    "@bitgo/sdk-coin-eth2": "^1.0.1",
    "@bitgo/sdk-coin-hbar": "^1.0.1",
    "@bitgo/sdk-coin-near": "^1.1.0",
    "@bitgo/sdk-coin-polygon": "^1.0.1",
    "@bitgo/sdk-coin-rbtc": "^1.1.0",
    "@bitgo/sdk-coin-sol": "^1.0.1",
    "@bitgo/sdk-coin-stx": "^1.1.0",
    "@bitgo/sdk-coin-trx": "^1.0.1",
    "@bitgo/sdk-coin-xtz": "^1.1.0",
    "@bitgo/sdk-core": "^1.1.0",
    "@bitgo/statics": "^7.0.0",
>>>>>>> b1ff8ca6
    "bignumber.js": "^9.0.0",
    "bs58": "^4.0.1"
  },
  "devDependencies": {
    "@solana/web3.js": "1.31.0",
    "@types/bs58": "^4.0.1",
    "paillier-bigint": "3.3.0"
  },
  "nyc": {
    "extension": [
      ".ts"
    ],
    "include": [
      "src/**/*.ts"
    ]
  },
  "lint-staged": {
    "*.{js,ts}": [
      "yarn prettier --write",
      "yarn eslint --fix"
    ]
  },
  "publishConfig": {
    "access": "public"
  }
}<|MERGE_RESOLUTION|>--- conflicted
+++ resolved
@@ -1,10 +1,6 @@
 {
   "name": "@bitgo/account-lib",
-<<<<<<< HEAD
   "version": "2.20.1",
-=======
-  "version": "2.20.0",
->>>>>>> b1ff8ca6
   "description": "BitGo's account library functions",
   "main": "./dist/src/index.js",
   "types": "./dist/src/index.d.ts",
@@ -32,14 +28,10 @@
     "node": ">=14 <17"
   },
   "dependencies": {
-<<<<<<< HEAD
-    "@bitgo/blake2b": "^3.0.3",
-    "@bitgo/bls": "^0.1.0",
-    "@bitgo/bls-dkg": "^1.1.0",
-    "@bitgo/ethereumjs-utils-old": "npm:ethereumjs-util@5.2.0",
     "@bitgo/sdk-coin-algo": "^1.1.1",
     "@bitgo/sdk-coin-avaxc": "^1.1.1",
     "@bitgo/sdk-coin-avaxp": "^2.1.0",
+    "@bitgo/sdk-coin-bsc": "^1.0.0",
     "@bitgo/sdk-coin-celo": "^1.1.1",
     "@bitgo/sdk-coin-cspr": "^1.0.2",
     "@bitgo/sdk-coin-dot": "^1.0.2",
@@ -56,28 +48,6 @@
     "@bitgo/sdk-coin-xtz": "^1.1.1",
     "@bitgo/sdk-core": "^1.1.1",
     "@bitgo/statics": "^7.1.0",
-=======
-    "@bitgo/sdk-coin-algo": "^1.1.0",
-    "@bitgo/sdk-coin-avaxc": "^1.1.0",
-    "@bitgo/sdk-coin-avaxp": "^2.0.0",
-    "@bitgo/sdk-coin-bsc": "^1.0.0",
-    "@bitgo/sdk-coin-celo": "^1.1.0",
-    "@bitgo/sdk-coin-cspr": "^1.0.1",
-    "@bitgo/sdk-coin-dot": "^1.0.1",
-    "@bitgo/sdk-coin-etc": "^1.0.1",
-    "@bitgo/sdk-coin-eth": "^1.1.0",
-    "@bitgo/sdk-coin-eth2": "^1.0.1",
-    "@bitgo/sdk-coin-hbar": "^1.0.1",
-    "@bitgo/sdk-coin-near": "^1.1.0",
-    "@bitgo/sdk-coin-polygon": "^1.0.1",
-    "@bitgo/sdk-coin-rbtc": "^1.1.0",
-    "@bitgo/sdk-coin-sol": "^1.0.1",
-    "@bitgo/sdk-coin-stx": "^1.1.0",
-    "@bitgo/sdk-coin-trx": "^1.0.1",
-    "@bitgo/sdk-coin-xtz": "^1.1.0",
-    "@bitgo/sdk-core": "^1.1.0",
-    "@bitgo/statics": "^7.0.0",
->>>>>>> b1ff8ca6
     "bignumber.js": "^9.0.0",
     "bs58": "^4.0.1"
   },
