{
  "name": "@bitgo/utxo-staking",
  "version": "1.22.4",
  "description": "BitGo SDK for build UTXO staking transactions",
  "main": "./dist/src/index.js",
  "types": "./dist/src/index.d.ts",
  "files": [
    "dist/src"
  ],
  "scripts": {
    "build": "yarn tsc --build --incremental --verbose .",
    "fmt": "prettier --write .",
    "check-fmt": "prettier --check '**/*.{ts,js,json}'",
    "clean": "rm -r ./dist",
    "lint": "eslint --quiet .",
    "prepare": "npm run build",
    "coverage": "nyc -- npm run unit-test",
    "unit-test": "mocha --recursive \"test/**/*.ts\""
  },
  "author": "BitGo SDK Team <sdkteam@bitgo.com>",
  "license": "MIT",
  "engines": {
    "node": ">=20 <23"
  },
  "repository": {
    "type": "git",
    "url": "https://github.com/BitGo/BitGoJS.git",
    "directory": "modules/utxo-staking"
  },
  "lint-staged": {
    "*.{js,ts}": [
      "yarn prettier --write",
      "yarn eslint --fix"
    ]
  },
  "publishConfig": {
    "access": "public"
  },
  "nyc": {
    "extension": [
      ".ts"
    ]
  },
  "type": "commonjs",
  "dependencies": {
<<<<<<< HEAD
    "@babylonlabs-io/babylon-proto-ts": "1.0.0",
    "@bitgo/babylonlabs-io-btc-staking-ts": "^2.4.1",
    "@bitgo/utxo-core": "^1.20.4",
    "@bitgo/utxo-lib": "^11.11.1",
=======
    "@babylonlabs-io/babylon-proto-ts": "1.7.2",
    "@bitgo/babylonlabs-io-btc-staking-ts": "^3.0.0",
    "@bitgo/utxo-core": "^1.20.3",
    "@bitgo/utxo-lib": "^11.11.0",
>>>>>>> 83615105
    "@bitgo/wasm-miniscript": "2.0.0-beta.7",
    "bip174": "npm:@bitgo-forks/bip174@3.1.0-master.4",
    "bip322-js": "^2.0.0",
    "bitcoinjs-lib": "^6.1.7",
    "fp-ts": "^2.16.2",
    "io-ts": "npm:@bitgo-forks/io-ts@2.1.4",
    "io-ts-types": "^0.5.19"
  },
  "devDependencies": {
    "yargs": "^17.7.2"
  }
}<|MERGE_RESOLUTION|>--- conflicted
+++ resolved
@@ -43,17 +43,10 @@
   },
   "type": "commonjs",
   "dependencies": {
-<<<<<<< HEAD
-    "@babylonlabs-io/babylon-proto-ts": "1.0.0",
-    "@bitgo/babylonlabs-io-btc-staking-ts": "^2.4.1",
+    "@babylonlabs-io/babylon-proto-ts": "1.7.2",
+    "@bitgo/babylonlabs-io-btc-staking-ts": "^3.0.0",
     "@bitgo/utxo-core": "^1.20.4",
     "@bitgo/utxo-lib": "^11.11.1",
-=======
-    "@babylonlabs-io/babylon-proto-ts": "1.7.2",
-    "@bitgo/babylonlabs-io-btc-staking-ts": "^3.0.0",
-    "@bitgo/utxo-core": "^1.20.3",
-    "@bitgo/utxo-lib": "^11.11.0",
->>>>>>> 83615105
     "@bitgo/wasm-miniscript": "2.0.0-beta.7",
     "bip174": "npm:@bitgo-forks/bip174@3.1.0-master.4",
     "bip322-js": "^2.0.0",
