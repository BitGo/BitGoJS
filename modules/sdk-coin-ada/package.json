{
  "name": "@bitgo/sdk-coin-ada",
<<<<<<< HEAD
  "version": "1.1.1",
=======
  "version": "1.1.0",
>>>>>>> b1ff8ca6
  "description": "BitGo SDK coin library for Ada",
  "main": "./dist/src/index.js",
  "types": "./dist/src/index.d.ts",
  "scripts": {
    "build": "yarn tsc --build --incremental --verbose .",
    "fmt": "prettier --write .",
    "check-fmt": "prettier --check .",
    "clean": "rm -r ./dist",
    "lint": "eslint --quiet .",
    "precommit": "yarn lint-staged",
    "prepare": "npm run build",
    "test": "npm run coverage",
    "coverage": "nyc -- npm run unit-test",
    "unit-test": "mocha"
  },
  "author": "BitGo SDK Team <sdkteam@bitgo.com>",
  "license": "MIT",
  "engines": {
    "node": ">=14 <17"
  },
  "repository": {
    "type": "git",
    "url": "https://github.com/BitGo/BitGoJS.git",
    "directory": "modules/sdk-coin-ada"
  },
  "lint-staged": {
    "*.{js,ts}": [
      "yarn prettier --write",
      "yarn eslint --fix"
    ]
  },
  "publishConfig": {
    "access": "public"
  },
  "nyc": {
    "extension": [
      ".ts"
    ]
  },
  "dependencies": {
<<<<<<< HEAD
    "@bitgo/sdk-core": "^1.1.1",
    "@bitgo/statics": "^7.1.0",
=======
    "@bitgo/sdk-core": "^1.1.0",
    "@bitgo/statics": "^7.0.0",
>>>>>>> b1ff8ca6
    "@emurgo/cardano-serialization-lib-browser": "^10.2.0",
    "@emurgo/cardano-serialization-lib-nodejs": "^10.2.0",
    "bignumber.js": "^9.0.2"
  },
  "devDependencies": {
<<<<<<< HEAD
    "@bitgo/sdk-api": "^1.1.1"
=======
    "@bitgo/sdk-api": "^1.1.0",
    "@bitgo/sdk-test": "^1.0.1"
>>>>>>> b1ff8ca6
  }
}<|MERGE_RESOLUTION|>--- conflicted
+++ resolved
@@ -1,10 +1,6 @@
 {
   "name": "@bitgo/sdk-coin-ada",
-<<<<<<< HEAD
   "version": "1.1.1",
-=======
-  "version": "1.1.0",
->>>>>>> b1ff8ca6
   "description": "BitGo SDK coin library for Ada",
   "main": "./dist/src/index.js",
   "types": "./dist/src/index.d.ts",
@@ -45,23 +41,14 @@
     ]
   },
   "dependencies": {
-<<<<<<< HEAD
     "@bitgo/sdk-core": "^1.1.1",
     "@bitgo/statics": "^7.1.0",
-=======
-    "@bitgo/sdk-core": "^1.1.0",
-    "@bitgo/statics": "^7.0.0",
->>>>>>> b1ff8ca6
     "@emurgo/cardano-serialization-lib-browser": "^10.2.0",
     "@emurgo/cardano-serialization-lib-nodejs": "^10.2.0",
     "bignumber.js": "^9.0.2"
   },
   "devDependencies": {
-<<<<<<< HEAD
-    "@bitgo/sdk-api": "^1.1.1"
-=======
-    "@bitgo/sdk-api": "^1.1.0",
-    "@bitgo/sdk-test": "^1.0.1"
->>>>>>> b1ff8ca6
+    "@bitgo/sdk-api": "^1.1.1",
+    "@bitgo/sdk-test": "^1.0.2"
   }
 }