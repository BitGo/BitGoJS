{
  "name": "@bitgo/sdk-coin-ada",
  "version": "1.1.0",
  "description": "BitGo SDK coin library for Ada",
  "main": "./dist/src/index.js",
  "types": "./dist/src/index.d.ts",
  "scripts": {
    "build": "yarn tsc --build --incremental --verbose .",
    "fmt": "prettier --write .",
    "check-fmt": "prettier --check .",
    "clean": "rm -r ./dist",
    "lint": "eslint --quiet .",
    "precommit": "yarn lint-staged",
    "prepare": "npm run build",
    "test": "npm run coverage",
    "coverage": "nyc -- npm run unit-test",
    "unit-test": "mocha"
  },
  "author": "BitGo SDK Team <sdkteam@bitgo.com>",
  "license": "MIT",
  "engines": {
    "node": ">=14 <17"
  },
  "repository": {
    "type": "git",
    "url": "https://github.com/BitGo/BitGoJS.git",
    "directory": "modules/sdk-coin-ada"
  },
  "lint-staged": {
    "*.{js,ts}": [
      "yarn prettier --write",
      "yarn eslint --fix"
    ]
  },
  "publishConfig": {
    "access": "public"
  },
  "nyc": {
    "extension": [
      ".ts"
    ]
  },
  "dependencies": {
    "@bitgo/sdk-core": "^1.1.0",
    "@bitgo/statics": "^7.0.0",
    "@emurgo/cardano-serialization-lib-browser": "^10.2.0",
    "@emurgo/cardano-serialization-lib-nodejs": "^10.2.0",
    "bignumber.js": "^9.0.2"
  },
  "devDependencies": {
<<<<<<< HEAD
    "@bitgo/sdk-api": "^1.1.0"
=======
    "@bitgo/sdk-api": "^1.0.1",
    "@bitgo/sdk-test": "^1.0.0"
>>>>>>> acb97b3a
  }
}<|MERGE_RESOLUTION|>--- conflicted
+++ resolved
@@ -48,11 +48,7 @@
     "bignumber.js": "^9.0.2"
   },
   "devDependencies": {
-<<<<<<< HEAD
-    "@bitgo/sdk-api": "^1.1.0"
-=======
-    "@bitgo/sdk-api": "^1.0.1",
-    "@bitgo/sdk-test": "^1.0.0"
->>>>>>> acb97b3a
+    "@bitgo/sdk-api": "^1.1.0",
+    "@bitgo/sdk-test": "^1.0.1"
   }
 }