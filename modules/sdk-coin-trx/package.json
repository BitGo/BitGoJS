{
  "name": "@bitgo/sdk-coin-trx",
  "version": "2.0.68",
  "description": "BitGo SDK coin library for Tron",
  "main": "./dist/src/index.js",
  "types": "./dist/src/index.d.ts",
  "scripts": {
    "build": "npm run prepare",
    "build-ts": "yarn tsc --build --incremental --verbose .",
    "fmt": "prettier --write .",
    "check-fmt": "prettier --check .",
    "clean": "rm -r ./dist",
    "lint": "eslint --quiet .",
    "prepare": "npm run build-ts && shx cp -r ./resources ./dist",
    "test": "npm run coverage",
    "coverage": "nyc -- npm run unit-test",
    "unit-test": "yarn run build && node --test",
    "gen-protobuf": "pbjs -t static-module -w commonjs -o ./resources/protobuf/tron.js ./resources/protobuf/Discover.proto ./resources/protobuf/Contract.proto ./resources/protobuf/tron.proto",
    "gen-protobufts": "pbts -o ./resources/protobuf/tron.d.ts ./resources/protobuf/tron.js"
  },
  "author": "BitGo SDK Team <sdkteam@bitgo.com>",
  "license": "MIT",
  "engines": {
    "node": ">=18 <21"
  },
  "repository": {
    "type": "git",
    "url": "https://github.com/BitGo/BitGoJS.git",
    "directory": "modules/sdk-coin-trx"
  },
  "lint-staged": {
    "*.{js,ts}": [
      "yarn prettier --write",
      "yarn eslint --fix"
    ]
  },
  "publishConfig": {
    "access": "public"
  },
  "nyc": {
    "extension": [
      ".ts"
    ],
    "include": [
      "src/**/*.ts"
    ]
  },
  "dependencies": {
<<<<<<< HEAD
    "@bitgo/sdk-core": "^30.0.0",
    "@bitgo/statics": "^51.1.0",
    "@bitgo/utxo-lib": "^11.2.3",
=======
    "@bitgo/sdk-core": "^29.0.0",
    "@bitgo/secp256k1": "^1.3.1",
    "@bitgo/statics": "^51.0.1",
>>>>>>> 774028bd
    "@stablelib/hex": "^1.0.0",
    "bignumber.js": "^9.0.0",
    "ethers": "^5.7.2",
    "lodash": "^4.17.14",
    "protobufjs": "7.2.5",
    "secp256k1": "5.0.1",
    "superagent": "^9.0.1",
    "tronweb": "5.1.0"
  },
  "devDependencies": {
    "@bitgo/sdk-api": "^1.59.0",
    "@bitgo/sdk-test": "^8.0.73",
    "shx": "^0.3.4"
  },
  "gitHead": "18e460ddf02de2dbf13c2aa243478188fb539f0c"
}<|MERGE_RESOLUTION|>--- conflicted
+++ resolved
@@ -46,15 +46,9 @@
     ]
   },
   "dependencies": {
-<<<<<<< HEAD
     "@bitgo/sdk-core": "^30.0.0",
     "@bitgo/statics": "^51.1.0",
-    "@bitgo/utxo-lib": "^11.2.3",
-=======
-    "@bitgo/sdk-core": "^29.0.0",
     "@bitgo/secp256k1": "^1.3.1",
-    "@bitgo/statics": "^51.0.1",
->>>>>>> 774028bd
     "@stablelib/hex": "^1.0.0",
     "bignumber.js": "^9.0.0",
     "ethers": "^5.7.2",
