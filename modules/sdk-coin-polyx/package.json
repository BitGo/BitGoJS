{
  "name": "@bitgo/sdk-coin-polyx",
  "version": "1.0.4",
  "description": "BitGo SDK coin library for POLYX (Polymesh) coin",
  "main": "./dist/src/index.js",
  "types": "./dist/src/index.d.ts",
  "scripts": {
    "build": "yarn tsc --build --incremental --verbose .",
    "fmt": "prettier --write .",
    "check-fmt": "prettier --check .",
    "clean": "rm -r ./dist",
    "lint": "eslint --quiet .",
    "prepare": "npm run build",
    "test": "npm run coverage",
    "coverage": "nyc -- npm run unit-test",
    "unit-test": "mocha"
  },
  "author": "BitGo SDK Team <sdkteam@bitgo.com>",
  "license": "MIT",
  "engines": {
    "node": ">=16 <21"
  },
  "repository": {
    "type": "git",
    "url": "https://github.com/BitGo/BitGoJS.git",
    "directory": "modules/sdk-coin-polyx"
  },
  "lint-staged": {
    "*.{js,ts}": [
      "yarn prettier --write",
      "yarn eslint --fix"
    ]
  },
  "publishConfig": {
    "access": "public"
  },
  "nyc": {
    "extension": [
      ".ts"
    ]
  },
  "dependencies": {
<<<<<<< HEAD
    "@bitgo/abstract-substrate": "^1.4.9",
    "@bitgo/sdk-core": "^33.2.0",
    "@bitgo/statics": "^52.2.0",
    "bignumber.js": "^9.1.2"
=======
    "@bitgo/abstract-substrate": "^1.4.8",
    "@substrate/txwrapper-core": "7.5.2",
    "@substrate/txwrapper-polkadot": "7.5.2",
    "@bitgo/sdk-core": "^33.1.0",
    "@bitgo/statics": "^52.1.0",
    "bignumber.js": "^9.1.2",
    "joi": "^17.4.0"
>>>>>>> c42cc74a
  },
  "devDependencies": {
    "@bitgo/sdk-api": "^1.62.3",
    "@bitgo/sdk-test": "^8.0.84"
  }
}<|MERGE_RESOLUTION|>--- conflicted
+++ resolved
@@ -40,20 +40,13 @@
     ]
   },
   "dependencies": {
-<<<<<<< HEAD
     "@bitgo/abstract-substrate": "^1.4.9",
+    "@substrate/txwrapper-core": "7.5.2",
+    "@substrate/txwrapper-polkadot": "7.5.2",
     "@bitgo/sdk-core": "^33.2.0",
     "@bitgo/statics": "^52.2.0",
-    "bignumber.js": "^9.1.2"
-=======
-    "@bitgo/abstract-substrate": "^1.4.8",
-    "@substrate/txwrapper-core": "7.5.2",
-    "@substrate/txwrapper-polkadot": "7.5.2",
-    "@bitgo/sdk-core": "^33.1.0",
-    "@bitgo/statics": "^52.1.0",
     "bignumber.js": "^9.1.2",
     "joi": "^17.4.0"
->>>>>>> c42cc74a
   },
   "devDependencies": {
     "@bitgo/sdk-api": "^1.62.3",
