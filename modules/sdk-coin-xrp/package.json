{
  "name": "@bitgo/sdk-coin-xrp",
  "version": "3.7.10",
  "description": "BitGo SDK coin library for Ripple",
  "main": "./dist/src/index.js",
  "types": "./dist/src/index.d.ts",
  "scripts": {
    "build": "yarn tsc --build --incremental --verbose .",
    "fmt": "prettier --write .",
    "check-fmt": "prettier --check .",
    "clean": "rm -r ./dist",
    "lint": "eslint --quiet .",
    "prepare": "npm run build",
    "test": "npm run coverage",
    "coverage": "nyc -- npm run unit-test",
    "unit-test": "mocha"
  },
  "author": "BitGo SDK Team <sdkteam@bitgo.com>",
  "license": "MIT",
  "engines": {
    "node": ">=18 <21"
  },
  "repository": {
    "type": "git",
    "url": "https://github.com/BitGo/BitGoJS.git",
    "directory": "modules/sdk-coin-xrp"
  },
  "lint-staged": {
    "*.{js,ts}": [
      "yarn prettier --write",
      "yarn eslint --fix"
    ]
  },
  "publishConfig": {
    "access": "public"
  },
  "nyc": {
    "extension": [
      ".ts"
    ]
  },
  "dependencies": {
<<<<<<< HEAD
    "@bitgo/sdk-core": "^30.0.0",
    "@bitgo/statics": "^51.1.0",
    "@bitgo/utxo-lib": "^11.2.3",
=======
    "@bitgo/sdk-core": "^29.0.0",
    "@bitgo/secp256k1": "^1.3.1",
    "@bitgo/statics": "^51.0.1",
>>>>>>> 774028bd
    "bignumber.js": "^9.0.0",
    "lodash": "^4.17.14",
    "ripple-binary-codec": "2.1.0",
    "ripple-keypairs": "2.0.0",
    "xrpl": "4.0.0"
  },
  "devDependencies": {
    "@bitgo/sdk-api": "^1.59.0",
    "@bitgo/sdk-test": "^8.0.73"
  },
  "gitHead": "18e460ddf02de2dbf13c2aa243478188fb539f0c"
}<|MERGE_RESOLUTION|>--- conflicted
+++ resolved
@@ -40,15 +40,9 @@
     ]
   },
   "dependencies": {
-<<<<<<< HEAD
     "@bitgo/sdk-core": "^30.0.0",
     "@bitgo/statics": "^51.1.0",
-    "@bitgo/utxo-lib": "^11.2.3",
-=======
-    "@bitgo/sdk-core": "^29.0.0",
     "@bitgo/secp256k1": "^1.3.1",
-    "@bitgo/statics": "^51.0.1",
->>>>>>> 774028bd
     "bignumber.js": "^9.0.0",
     "lodash": "^4.17.14",
     "ripple-binary-codec": "2.1.0",
