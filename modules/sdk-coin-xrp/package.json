--- conflicted
+++ resolved
@@ -41,17 +41,11 @@
     ]
   },
   "dependencies": {
-<<<<<<< HEAD
+    "@bitgo/abstract-eth": "^1.0.1-rc.22",
     "@bitgo/sdk-core": "^1.1.0-rc.28",
+    "@bitgo/statics": "^7.0.0-rc.3",
     "@bitgo/utxo-lib": "^2.3.0-rc.11",
-    "bignumber.js": "^8.0.1",
-=======
-    "@bitgo/abstract-eth": "^1.0.0",
-    "@bitgo/sdk-core": "^1.0.1",
-    "@bitgo/statics": "^6.17.0",
-    "@bitgo/utxo-lib": "^2.2.2",
     "bignumber.js": "^9.0.0",
->>>>>>> 93c125e4
     "bip32": "^2.0.6",
     "lodash": "^4.17.14",
     "ripple-address-codec": "~4.1.3",
