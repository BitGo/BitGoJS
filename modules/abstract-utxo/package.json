{
  "name": "@bitgo/abstract-utxo",
  "version": "10.11.1",
  "description": "BitGo SDK coin library for UTXO base implementation",
  "main": "./dist/cjs/src/index.js",
  "module": "./dist/esm/index.js",
  "browser": "./dist/esm/index.js",
  "types": "./dist/cjs/src/index.d.ts",
  "exports": {
    ".": {
      "import": {
        "types": "./dist/esm/index.d.ts",
        "default": "./dist/esm/index.js"
      },
      "require": {
        "types": "./dist/cjs/src/index.d.ts",
        "default": "./dist/cjs/src/index.js"
      }
    }
  },
  "files": [
    "dist/cjs",
    "dist/esm"
  ],
  "scripts": {
    "build": "npm run build:cjs && npm run build:esm",
    "build:cjs": "yarn tsc --build --incremental --verbose .",
    "build:esm": "yarn tsc --project tsconfig.esm.json",
    "fmt": "prettier --write .",
    "check-fmt": "prettier --check '**/*.{ts,js,json}'",
    "clean": "rm -rf ./dist",
    "lint": "eslint --quiet .",
    "prepare": "npm run build",
    "test": "mocha --recursive test/unit/",
    "unit-test": "mocha --recursive test/unit/",
    "integration-test": "mocha --recursive test/integration/"
  },
  "author": "BitGo SDK Team <sdkteam@bitgo.com>",
  "license": "MIT",
  "engines": {
    "node": ">=20 <23"
  },
  "repository": {
    "type": "git",
    "url": "https://github.com/BitGo/BitGoJS.git",
    "directory": "modules/abstract-utxo"
  },
  "lint-staged": {
    "*.{js,ts}": [
      "yarn prettier --write",
      "yarn eslint --fix"
    ]
  },
  "publishConfig": {
    "access": "public"
  },
  "nyc": {
    "extension": [
      ".ts"
    ]
  },
  "dependencies": {
    "@bitgo/blockapis": "^1.12.10",
    "@bitgo/sdk-api": "^1.72.1",
    "@bitgo/sdk-core": "^36.24.0",
    "@bitgo/secp256k1": "^1.7.0",
    "@bitgo/unspents": "^0.50.12",
    "@bitgo/utxo-core": "^1.27.0",
    "@bitgo/utxo-lib": "^11.18.0",
    "@bitgo/utxo-ord": "^1.22.19",
<<<<<<< HEAD
    "@bitgo/wasm-utxo": "1.11.0",
=======
    "@bitgo/wasm-utxo": "1.17.0",
>>>>>>> 639a077a
    "@types/lodash": "^4.14.121",
    "@types/superagent": "4.1.15",
    "bignumber.js": "^9.0.2",
    "bitcoinjs-message": "npm:@bitgo-forks/bitcoinjs-message@1.0.0-master.3",
    "debug": "^3.1.0",
    "io-ts": "npm:@bitgo-forks/io-ts@2.1.4",
    "lodash": "^4.17.14",
    "superagent": "^9.0.1"
  },
  "devDependencies": {
    "@bitgo/sdk-test": "^9.1.19",
    "mocha": "^10.2.0"
  },
  "gitHead": "18e460ddf02de2dbf13c2aa243478188fb539f0c"
}<|MERGE_RESOLUTION|>--- conflicted
+++ resolved
@@ -68,11 +68,7 @@
     "@bitgo/utxo-core": "^1.27.0",
     "@bitgo/utxo-lib": "^11.18.0",
     "@bitgo/utxo-ord": "^1.22.19",
-<<<<<<< HEAD
-    "@bitgo/wasm-utxo": "1.11.0",
-=======
     "@bitgo/wasm-utxo": "1.17.0",
->>>>>>> 639a077a
     "@types/lodash": "^4.14.121",
     "@types/superagent": "4.1.15",
     "bignumber.js": "^9.0.2",
