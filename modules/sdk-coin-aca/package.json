--- conflicted
+++ resolved
@@ -41,14 +41,9 @@
     ]
   },
   "dependencies": {
-<<<<<<< HEAD
+    "@bitgo/sdk-coin-dot": "^1.0.3-rc.4",
     "@bitgo/sdk-core": "^2.0.0-rc.0",
     "@bitgo/statics": "^8.0.0-rc.3"
-=======
-    "@bitgo/sdk-core": "^1.1.0",
-    "@bitgo/statics": "^7.0.0",
-    "@bitgo/sdk-coin-dot": "^1.0.1"
->>>>>>> 9a9b1163
   },
   "devDependencies": {
     "@bitgo/sdk-api": "^1.1.2-rc.4",
