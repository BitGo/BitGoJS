--- conflicted
+++ resolved
@@ -42,13 +42,9 @@
   "dependencies": {
     "@bitgo/sdk-core": "^35.2.1",
     "@bitgo/sdk-lib-mpc": "^10.5.0",
-<<<<<<< HEAD
     "@bitgo/statics": "^54.3.0",
-=======
-    "@bitgo/statics": "^54.2.0",
     "@near-js/crypto": "^2.0.1",
     "@near-js/transactions": "^2.0.1",
->>>>>>> a32b05ab
     "@stablelib/hex": "^1.0.0",
     "bignumber.js": "^9.0.0",
     "bs58": "^4.0.1",
