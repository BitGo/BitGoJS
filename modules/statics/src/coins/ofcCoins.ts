import {
  ofc,
  tofc,
  ofcsolToken,
  tofcsolToken,
  tofcTronToken,
  ofcTronToken,
  ofcXrpToken,
  tofcXrpToken,
  ofcStxToken,
  ofcStellarToken,
  tofcStellarToken,
  ofcBscToken,
  tofcBscToken,
  ofcAvaxErc20,
  tofcAvaxErc20,
  ofcArbethErc20,
  tofcArbethErc20,
  ofcOpethErc20,
  ofcPolygonErc20,
  tofcPolygonErc20,
  ofcAlgoToken,
  tofcAlgoToken,
  ofcHederaToken,
  tofcHederaToken,
  ofcaptToken,
  tofcStxToken,
} from '../ofc';
import { UnderlyingAsset, CoinKind } from '../base';

import { SOL_TOKEN_FEATURES, SOL_OFC_TOKEN_FEATURES, APT_OFC_TOKEN_FEATURES } from '../coinFeatures';

export const ofcCoins = [
  ofc('837f0cab-cad1-4510-a8e4-f2c60e1a8760', 'ofcusd', 'USD', 2, UnderlyingAsset.USD, CoinKind.FIAT),
  ofc('798f2a7c-23fd-4e16-9fe5-6bf47ca438a0', 'ofceur', 'Euro', 2, UnderlyingAsset.EUR, CoinKind.FIAT),
  ofc('f37bbb72-adfe-4d06-90dc-afd0aa34aadd', 'ofcgbp', 'Pound Sterling', 2, UnderlyingAsset.GBP, CoinKind.FIAT),
  ofc('60778b32-3497-4e45-895a-3f0bd3a2f475', 'ofcsgd', 'Singapore Dollar', 2, UnderlyingAsset.SGD, CoinKind.FIAT),
  ofc(
    'fe742061-8838-4b32-ab64-d328ca587feb',
    'ofcaed',
    'United Arab Emirates Dirham',
    2,
    UnderlyingAsset.AED,
    CoinKind.FIAT
  ),
  ofc(
    '71c2203c-59ba-45ba-9280-ec94b9c4e44f',
    'ofcavaxc',
    'Avalanche C-Chain',
    18,
    UnderlyingAsset.AVAXC,
    CoinKind.CRYPTO
  ),
  ofc('b16e03eb-c5e9-4814-bf30-bb9c33aa5a86', 'ofccspr', 'Casper', 9, UnderlyingAsset.CSPR, CoinKind.CRYPTO),
  ofc('cbcaf7c2-9426-4448-a8ef-88ef32c8b855', 'ofcnear', 'Near', 24, UnderlyingAsset.NEAR, CoinKind.CRYPTO),
  ofc('167e2bce-a7a8-4d0e-aa14-e9fe1a63a854', 'ofcbtc', 'Bitcoin', 8, UnderlyingAsset.BTC, CoinKind.CRYPTO),
  ofc('138e7dca-2fb9-41c3-97e9-14a3fcbeb252', 'ofceth', 'Ether', 18, UnderlyingAsset.ETH, CoinKind.CRYPTO),
  ofc('044db0b9-9d8f-4b72-ad20-bdb1a4157ccd', 'ofcltc', 'Litecoin', 8, UnderlyingAsset.LTC, CoinKind.CRYPTO),
  ofc('a36fd909-3dcb-464d-bc9c-de59e4f5f9e9', 'ofcdash', 'Dash', 8, UnderlyingAsset.DASH, CoinKind.CRYPTO),
  ofc('1d4b178b-31d6-4bf2-9f70-43d16a62a1b7', 'ofczec', 'ZCash', 8, UnderlyingAsset.ZEC, CoinKind.CRYPTO),
  ofc('ab52081f-ab09-4eb5-b9a9-ebfaee92caaa', 'ofcxrp', 'Ripple', 6, UnderlyingAsset.XRP, CoinKind.CRYPTO),
  ofc('c214bc45-7540-4270-8d89-e55d541448dd', 'ofcxlm', 'Stellar', 7, UnderlyingAsset.XLM, CoinKind.CRYPTO),
  ofc('64de501c-5cac-47a7-b0e4-ec2cf6fca483', 'ofcbch', 'Bitcoin Cash', 8, UnderlyingAsset.BCH, CoinKind.CRYPTO),
  ofc('ca88f60c-1f43-466e-b529-362d8f1c3089', 'ofcalgo', 'Algorand', 6, UnderlyingAsset.ALGO, CoinKind.CRYPTO),
  ofc('5036883f-67aa-4d61-8cff-931392c4d43d', 'ofcbtg', 'Bitcoin Gold', 8, UnderlyingAsset.BTG, CoinKind.CRYPTO),
  ofc('afa494f3-a56d-4b81-991d-066b4aae181c', 'ofcbsv', 'Bitcoin SV', 8, UnderlyingAsset.BSV, CoinKind.CRYPTO),
  ofc('5b206383-7b8c-4199-8456-71e7a84527d5', 'ofcdot', 'Polkadot', 10, UnderlyingAsset.DOT, CoinKind.CRYPTO),
  ofc('f1ed2667-fed1-4db8-87f5-061282d6147b', 'ofceos', 'Eos', 4, UnderlyingAsset.EOS, CoinKind.CRYPTO),
  ofc('6c0714f3-fb74-4bb7-b17d-e34e48821890', 'ofcetc', 'Ethereum Classic', 18, UnderlyingAsset.ETC, CoinKind.CRYPTO),
  ofc('49bc92d3-3085-4124-bdb3-df86385dd9b5', 'ofcstx', 'Stacks', 6, UnderlyingAsset.STX, CoinKind.CRYPTO),
  ofc(
    '181974a6-b042-460e-acec-46733f8af941',
    'ofchbar',
    'Mainnet Hedera HBAR',
    8,
    UnderlyingAsset.HBAR,
    CoinKind.CRYPTO
  ),
  ofc('140ac16e-e39a-49d0-ae69-60019ff35727', 'ofcbld', 'Agoric', 6, UnderlyingAsset.BLD, CoinKind.CRYPTO),
  ofc('8b4f4051-b447-479b-bc3e-88e30a496599', 'ofcbaby', 'Babylon', 6, UnderlyingAsset.BABY, CoinKind.CRYPTO),
  ofc('74cc3b48-25be-4477-8782-cbb1ea070eab', 'ofccronos', 'Cronos POS', 8, UnderlyingAsset.CRONOS, CoinKind.CRYPTO),
  ofc('273f9166-b72d-420f-bc10-61a36e27b909', 'ofcinitia', 'Initia', 6, UnderlyingAsset.INITIA, CoinKind.CRYPTO),
  ofc('c4f6ac74-dc03-47bd-bb47-f2008b414ea2', 'ofcasi', 'Fetch Native', 18, UnderlyingAsset.ASI, CoinKind.CRYPTO),
  ofc('220b2568-e996-40d1-af2c-fc4f79019069', 'ofctia', 'Celestia', 6, UnderlyingAsset.TIA, CoinKind.CRYPTO),
  ofc('3ad9a2e0-a8f4-4673-9177-35e855929eb6', 'ofcatom', 'Cosmos Hub ATOM', 6, UnderlyingAsset.ATOM, CoinKind.CRYPTO),
  ofc(
    'd7cced3c-285a-4a2c-8212-cf959fd15db3',
    'ofcinjective',
    'Injective',
    18,
    UnderlyingAsset.INJECTIVE,
    CoinKind.CRYPTO
  ),
  ofc('3977b3bd-abf2-476b-9d2a-4666d3b0aa10', 'ofcosmo', 'Osmosis', 6, UnderlyingAsset.OSMO, CoinKind.CRYPTO),
  ofc('5958e6e9-c6d7-4372-8d1d-c681f595c481', 'ofchash', 'Provenance', 9, UnderlyingAsset.HASH, CoinKind.CRYPTO),
  ofc('4616eb4e-9244-449c-a503-02cb2d715b2c', 'ofcsei', 'Sei', 6, UnderlyingAsset.SEI, CoinKind.CRYPTO),
  ofc('50a00889-47d2-44b5-8dc8-1fb3b4f47b86', 'ofczeta', 'Zeta', 18, UnderlyingAsset.ZETA, CoinKind.CRYPTO),
  ofc(
    '03df4c0c-12be-4b24-b3c3-c59be198711b',
    'ofcbsc',
    'Binance Smart Chain',
    18,
    UnderlyingAsset.BSC,
    CoinKind.CRYPTO
  ),
  ofc('7b79bc25-5497-4350-b961-4bbed2bea994', 'ofcsui', 'Sui', 9, UnderlyingAsset.SUI, CoinKind.CRYPTO),
  ofc('31bae66e-a135-42f9-b9d3-1623ab9c7ecc', 'ofctrx', 'Tron', 6, UnderlyingAsset.TRX, CoinKind.CRYPTO),
  ofc('dbbceebe-9096-4d7b-ae9e-31eb8a3dc5ca', 'ofcsol', 'Solana', 9, UnderlyingAsset.SOL, CoinKind.CRYPTO),
  ofc('07301a34-7e47-417e-a2cb-00ef609d59a1', 'ofcdoge', 'Dogecoin', 8, UnderlyingAsset.DOGE, CoinKind.CRYPTO),
  ofc('5beca519-4479-4878-8e8a-a910226438c0', 'ofcada', 'Cardano', 6, UnderlyingAsset.ADA, CoinKind.CRYPTO),
  ofc(
    'e9b7ae6f-f893-44e6-87db-1bbb1469a3d6',
    'ofcpolygon',
    'Polygon (MATIC native)',
    18,
    UnderlyingAsset.POLYGON,
    CoinKind.CRYPTO
  ),
  ofc(
    'd3c07741-d4cd-4013-9884-653f437bbfd7',
    'ofcarbeth',
    'Arbitrum Ethereum (L2 Chain)',
    18,
    UnderlyingAsset.ARBETH,
    CoinKind.CRYPTO
  ),
  ofc('8b93e788-52fa-4fd6-b499-40f13fe194fc', 'ofccoreum', 'Coreum', 6, UnderlyingAsset.COREUM, CoinKind.CRYPTO),
  ofc('a88adc55-c1c8-4a4e-8436-df3868a50daa', 'ofccelo', 'Celo Gold', 18, UnderlyingAsset.CELO, CoinKind.CRYPTO),
  ofc('9e2da785-8349-4153-8276-941319575833', 'ofcxtz', 'Tezos', 6, UnderlyingAsset.XTZ, CoinKind.CRYPTO),
  ofc(
    '283b93b5-741b-4c85-a201-097267d65097',
    'ofcopeth',
    'Optimism Ethereum (L2 Chain)',
    18,
    UnderlyingAsset.OPETH,
    CoinKind.CRYPTO
  ),
  ofc('07083ea6-74ba-4da7-8cf3-031126a130a4', 'ofcton', 'Ton', 9, UnderlyingAsset.TON, CoinKind.CRYPTO),
  ofc(
    '055691ec-f750-4349-b505-92954ca08257',
    'ofccoredao',
    'coredaochain',
    18,
    UnderlyingAsset.COREDAO,
    CoinKind.CRYPTO
  ),
  ofc('1c21ee76-2285-4bd6-855b-9fa5698ab78c', 'ofcxdc', 'XDC', 18, UnderlyingAsset.XDC, CoinKind.CRYPTO),
  tofc('a4b3776d-aea6-4c07-968e-0e698c9aea91', 'ofctxdc', 'Testnet XDC', 18, UnderlyingAsset.XDC, CoinKind.CRYPTO),
  ofc('3c85e27d-ee16-468a-bab3-f44ef1642a8b', 'ofcwemix', 'Wemix', 18, UnderlyingAsset.WEMIX, CoinKind.CRYPTO),
  tofc(
    '80f8c9ac-0855-4dd6-894f-99e45e607504',
    'ofctwemix',
    'Testnet wemix',
    18,
    UnderlyingAsset.WEMIX,
    CoinKind.CRYPTO
  ),
  ofc('1876cf96-a0b7-4b7b-9024-6bd89df9814b', 'ofcflr', 'Flare', 18, UnderlyingAsset.FLR, CoinKind.CRYPTO),
  tofc('312ff039-2473-4a11-837f-4ec896a0483d', 'ofctflr', 'Testnet flare', 18, UnderlyingAsset.FLR, CoinKind.CRYPTO),
  ofc('dd3f3d9a-8eae-4a7a-8178-88611687674d', 'ofcsgb', 'Songbird', 18, UnderlyingAsset.SGB, CoinKind.CRYPTO),
  tofc('30e8f8d8-17e7-4af0-91cf-069724e05e65', 'ofctsgb', 'Testnet songbird', 18, UnderlyingAsset.SGB, CoinKind.CRYPTO),
  ofc('4bc9d629-cff8-4f1b-bb43-5424f7ed9a19', 'ofcmon', 'Monad', 18, UnderlyingAsset.MON, CoinKind.CRYPTO),
  tofc('24f7dd79-7d03-4ce5-ac90-0572153f28f2', 'ofctmon', 'Testnet Monad', 18, UnderlyingAsset.MON, CoinKind.CRYPTO),
  ofc('bf513cc9-7b75-42d2-a585-1a7c91801605', 'ofcworld', 'World', 18, UnderlyingAsset.WORLD, CoinKind.CRYPTO),
  tofc(
    'ca1f3c70-8f80-4feb-9be7-f2b716409027',
    'ofctworld',
    'Testnet world',
    18,
    UnderlyingAsset.WORLD,
    CoinKind.CRYPTO
  ),
  ofc('0ea1175d-63a2-4dd3-b963-24020a02eab3', 'ofcstt', 'Somnia', 18, UnderlyingAsset.STT, CoinKind.CRYPTO),
  tofc('06eee147-1299-435d-843f-9eea958e2b2f', 'ofctstt', 'Testnet somnia', 18, UnderlyingAsset.STT, CoinKind.CRYPTO),
  ofc('cdc62abc-4748-48f4-8926-6ed42f6c86c9', 'ofcsoneium', 'Soneium', 18, UnderlyingAsset.SONEIUM, CoinKind.CRYPTO),
  tofc(
    '3df259c9-3b18-4611-a359-cf977c535a5f',
    'ofctsoneium',
    'Testnet soneium',
    18,
    UnderlyingAsset.SONEIUM,
    CoinKind.CRYPTO
  ),
  ofc('092cb24a-238d-4faa-bfc9-328ebb9cbcba', 'ofcicp', 'ICP', 8, UnderlyingAsset.ICP, CoinKind.CRYPTO),
  tofc('f6877057-8ac9-4325-bfa9-b6a4fab7c3ee', 'ofcticp', 'Testnet ICP', 8, UnderlyingAsset.ICP, CoinKind.CRYPTO),
  ofc('6f1f9d82-dc02-4448-b289-84e246a921f8', 'ofcbera', 'Bera', 18, UnderlyingAsset.BERA, CoinKind.CRYPTO),
  ofc('ecc046f9-eb9c-479d-943f-9fe0633ea212', 'ofcoas', 'oaschain', 18, UnderlyingAsset.OAS, CoinKind.CRYPTO),
  ofc('24c3b525-b5d3-45c0-9280-599db27c0fab', 'ofctao', 'Bittensor', 9, UnderlyingAsset.TAO, CoinKind.CRYPTO),
  tofc(
    'a1f4bfa3-c493-4f9f-bb1b-06c5f526d5b2',
    'ofctpolyx',
    'Testnet Polymesh',
    6,
    UnderlyingAsset.POLYX,
    CoinKind.CRYPTO
  ),
  ofc('77661a48-865f-48ea-bb73-875744729a69', 'ofcbera:dolo', 'Dolomite', 18, UnderlyingAsset.BERA, CoinKind.CRYPTO),
  ofc('411fd61a-3571-41f4-b632-6058a30a66a2', 'ofcapt', 'Aptos', 8, UnderlyingAsset.APT, CoinKind.CRYPTO),
  tofc('6677edac-c597-43ca-b8ff-6cdfa4e094a3', 'ofctapt', 'Testnet Aptos', 8, UnderlyingAsset.APT, CoinKind.CRYPTO),
  tofc('81bd0c13-6531-42b9-a58a-b1e65d239f6f', 'ofctoas', 'Testnet oaschain', 18, UnderlyingAsset.OAS, CoinKind.CRYPTO),
  tofc(
    '6d2fcabc-5c58-4964-a4c9-d9d5c338a88a',
    'ofctbera',
    'Testnet Berachain',
    18,
    UnderlyingAsset.BERA,
    CoinKind.CRYPTO
  ),
  tofc(
    'f17727ec-5d0b-4c5d-bbbc-cd93da537f40',
    'ofctcoredao',
    'Testnet coredao chain',
    18,
    UnderlyingAsset.COREDAO,
    CoinKind.CRYPTO
  ),
  tofc('e85d3b60-b6c8-4e29-b6db-38966125cfeb', 'ofctusd', 'Test USD', 2, UnderlyingAsset.USD, CoinKind.FIAT),
  tofc('dbac74bb-5dbc-4cdd-ad66-f71315b53a3f', 'ofcteur', 'Test Euro', 2, UnderlyingAsset.EUR, CoinKind.FIAT),
  tofc(
    'c916c733-2a4e-4b09-ab8d-38e891194016',
    'ofctsgd',
    'Testnet Singapore Dollar',
    2,
    UnderlyingAsset.SGD,
    CoinKind.FIAT
  ),
  tofc(
    'e1608f5b-6471-45a6-9987-73a131d354f4',
    'ofctaed',
    'Testnet United Arab Emirates Dirham',
    2,
    UnderlyingAsset.SGD,
    CoinKind.FIAT
  ),
  tofc(
    'd98b94c0-222f-4efe-ae88-917722ac45b4',
    'ofctgbp',
    'Test British Pound Sterling',
    2,
    UnderlyingAsset.GBP,
    CoinKind.FIAT
  ),
  tofc('e5e9dedb-4d72-4a44-a84c-32f46d275bdc', 'ofctcspr', 'Test Casper', 9, UnderlyingAsset.CSPR, CoinKind.CRYPTO),
  tofc('b84e3f27-e521-4093-9616-fc92ba352cd9', 'ofctnear', 'Test Near', 24, UnderlyingAsset.NEAR, CoinKind.CRYPTO),
  tofc('457d1c4e-5bf7-442a-90c9-dfd590f30925', 'ofctbtc', 'Test Bitcoin', 8, UnderlyingAsset.BTC, CoinKind.CRYPTO),
  tofc('b4a75a39-3fd2-4866-aaed-75b969df1d98', 'ofctbtc4', 'Testnet4 Bitcoin', 8, UnderlyingAsset.BTC, CoinKind.CRYPTO),
  tofc('4bf9d3a3-04f7-4c48-9a26-12b36bbecfb7', 'ofctdot', 'Test Polkadot', 12, UnderlyingAsset.DOT, CoinKind.CRYPTO),
  tofc('e916ff23-7521-4046-9bea-b92788acc23b', 'ofcteth', 'Test Ether', 18, UnderlyingAsset.ETH, CoinKind.CRYPTO),
  tofc(
    'a90ab5b8-e156-4d40-9cd7-b170416ba7de',
    'ofcgteth',
    'Test Goerli Ether',
    18,
    UnderlyingAsset.ETH,
    CoinKind.CRYPTO
  ),
  tofc(
    'dd7fd2c8-df50-4f8b-96ac-ff5f874c80ca',
    'ofchteth',
    'Test Holesky Ether',
    18,
    UnderlyingAsset.ETH,
    CoinKind.CRYPTO
  ),
  tofc(
    'f43d0558-8c07-4927-af7f-33947fd310c9',
    'ofctavaxc',
    'Test Avalanche C-Chain',
    18,
    UnderlyingAsset.AVAXC,
    CoinKind.CRYPTO
  ),
  tofc('96c298cb-7aaa-4beb-8edb-0f18b35fda89', 'ofctltc', 'Test Litecoin', 8, UnderlyingAsset.LTC, CoinKind.CRYPTO),
  tofc('d76b04d1-baef-4bd7-ac49-b5900f8f0b67', 'ofctdash', 'Test Dash', 8, UnderlyingAsset.DASH, CoinKind.CRYPTO),
  tofc('446a1812-d02c-47d5-b3d5-830e420fa274', 'ofctzec', 'Test ZCash', 8, UnderlyingAsset.ZEC, CoinKind.CRYPTO),
  tofc('adfc43d8-e702-465d-af01-f1583fa00a5e', 'ofctxrp', 'Test Ripple', 6, UnderlyingAsset.XRP, CoinKind.CRYPTO),
  tofc('3fb98e15-4e7d-4ab4-88cc-4a55746e6ffe', 'ofctxlm', 'Test Stellar', 7, UnderlyingAsset.XLM, CoinKind.CRYPTO),
  tofc('7c42feed-31e2-4a77-a211-ab3f24c9af90', 'ofctbch', 'Test Bitcoin Cash', 8, UnderlyingAsset.BCH, CoinKind.CRYPTO),
  tofc('4580a066-4a4b-4b6b-975f-b229170d72ba', 'ofctalgo', 'Test Algorand', 6, UnderlyingAsset.ALGO, CoinKind.CRYPTO),
  tofc('2095d445-a298-4d64-a2fb-49765a648159', 'ofctbtg', 'Test Bitcoin Gold', 8, UnderlyingAsset.BTG, CoinKind.CRYPTO),
  tofc('6162908d-9d98-4c73-a31d-d4387817e055', 'ofctbsv', 'Test Bitcoin SV', 8, UnderlyingAsset.BSV, CoinKind.CRYPTO),
  tofc('bbf5aef3-f60a-40cf-b82d-972aa8b6860a', 'ofcteos', 'Test Eos', 4, UnderlyingAsset.EOS, CoinKind.CRYPTO),
  tofc(
    '90d83653-a4b3-4b78-9a87-97f908702aa6',
    'ofctetc',
    'Test Ethereum Classic',
    18,
    UnderlyingAsset.ETC,
    CoinKind.CRYPTO
  ),
  tofc(
    'c027ff83-c74d-451a-bc1c-ac3d85a70034',
    'ofcthbar',
    'Testnet Hedera HBAR',
    8,
    UnderlyingAsset.HBAR,
    CoinKind.CRYPTO
  ),
  tofc('c2161656-219d-439a-be96-01fc67ed22a8', 'ofctstx', 'Test Stacks', 6, UnderlyingAsset.STX, CoinKind.CRYPTO),
  tofc('916488ca-3607-4c3f-96b4-e5a97edc8767', 'ofctbld', 'Testnet Agoric', 6, UnderlyingAsset.BLD, CoinKind.CRYPTO),
  tofc('ccf34023-f025-433a-8014-bda198907a3a', 'ofcttia', 'Testnet Celestia', 6, UnderlyingAsset.TIA, CoinKind.CRYPTO),
  tofc(
    'f6c23fad-16b6-4bf9-99ae-199ae8ac849d',
    'ofctatom',
    'Testnet Cosmos Hub ATOM',
    6,
    UnderlyingAsset.ATOM,
    CoinKind.CRYPTO
  ),
  tofc('db429b06-c128-461e-9401-0e9d96fe500f', 'ofctbaby', 'Testnet Babylon', 6, UnderlyingAsset.BABY, CoinKind.CRYPTO),
  tofc(
    'c1c90357-1026-4fc1-b465-05abe0232036',
    'ofctcronos',
    'Testnet Cronos POS',
    8,
    UnderlyingAsset.CRONOS,
    CoinKind.CRYPTO
  ),
  tofc(
    '42806be8-d72b-4264-a2de-58f11ecd4d55',
    'ofctinitia',
    'Testnet Initia',
    6,
    UnderlyingAsset.INITIA,
    CoinKind.CRYPTO
  ),
  tofc(
    'f5ebd705-596d-4218-8c74-1a0d7058f111',
    'ofctasi',
    'Testnet Fetch Native',
    18,
    UnderlyingAsset.ASI,
    CoinKind.CRYPTO
  ),
  tofc(
    '3b0f5716-94c3-4c5b-be70-cfd08b2f1fdf',
    'ofctinjective',
    'Testnet Injective',
    18,
    UnderlyingAsset.INJECTIVE,
    CoinKind.CRYPTO
  ),
  tofc('1573da4d-15a8-4dae-9368-84ec0507e251', 'ofctosmo', 'Testnet Osmosis', 6, UnderlyingAsset.OSMO, CoinKind.CRYPTO),
  tofc(
    '4bbb64d1-6bd2-4c53-8be0-f99229362c3d',
    'ofcthash',
    'Testnet Provenance',
    9,
    UnderlyingAsset.HASH,
    CoinKind.CRYPTO
  ),
  tofc('a7770053-4fe7-432e-a554-5d3ecc1cc4ad', 'ofctsei', 'Testnet Sei', 6, UnderlyingAsset.SEI, CoinKind.CRYPTO),
  tofc('801c0437-d4fd-4e5a-8656-a6bb596f0640', 'ofctzeta', 'Testnet Zeta', 18, UnderlyingAsset.ZETA, CoinKind.CRYPTO),
  tofc(
    '52e600bb-b006-452b-9f82-f81c20d0168d',
    'ofctbsc',
    'Testnet Binance Smart Chain',
    18,
    UnderlyingAsset.BSC,
    CoinKind.CRYPTO
  ),
  tofc('89bfad1a-97f8-46f8-bec6-3faf145f3a74', 'ofctsui', 'Testnet Sui', 9, UnderlyingAsset.SUI, CoinKind.CRYPTO),
  tofc('ac5b8544-6e98-4b74-9a60-9173ba226979', 'ofcttrx', 'Testnet Tron', 6, UnderlyingAsset.TRX, CoinKind.CRYPTO),
  tofc('bc10ac8c-7786-4ba8-b2a5-009b478d7046', 'ofctsol', 'Test Solana', 9, UnderlyingAsset.SOL, CoinKind.CRYPTO),
  tofc('b7dfb8c8-83e4-4b41-8782-49de832f9acf', 'ofctdoge', 'Test Dogecoin', 8, UnderlyingAsset.DOGE, CoinKind.CRYPTO),
  tofc('22299e37-402d-4d4d-9cf8-2146b915eac3', 'ofctada', 'Test Cardano', 6, UnderlyingAsset.ADA, CoinKind.CRYPTO),
  tofc(
    'b103d14f-1bad-49a3-afbe-418567680f02',
    'ofctpolygon',
    'Test Polygon (MATIC native)',
    18,
    UnderlyingAsset.POLYGON,
    CoinKind.CRYPTO
  ),
  tofc(
    'd4e13852-6b90-4e4c-a664-67d73137faa3',
    'ofctarbeth',
    'Testnet Arbitrum Ethereum (L2 Chain)',
    18,
    UnderlyingAsset.ARBETH,
    CoinKind.CRYPTO
  ),
  tofc('3091d79a-7737-4493-b3e6-6765998b9486', 'ofctcoreum', 'Test Coreum', 6, UnderlyingAsset.COREUM, CoinKind.CRYPTO),
  tofc(
    '90ac199d-4061-4c5f-9d48-4439c7ec2033',
    'ofctcelo',
    'Testnet Celo Gold',
    18,
    UnderlyingAsset.CELO,
    CoinKind.CRYPTO
  ),
  tofc('f5ad87e8-7c86-406b-9776-b7f6910b5e3b', 'ofctxtz', 'Testnet Tezos', 6, UnderlyingAsset.XTZ, CoinKind.CRYPTO),
  tofc(
    '3a8b240e-c8f9-48f4-9b6f-3f2ba64db07e',
    'ofctopeth',
    'Testnet Optimism Ethereum (L2 Chain)',
    18,
    UnderlyingAsset.OPETH,
    CoinKind.CRYPTO
  ),
  tofc('b364799a-e6d1-4d84-afc9-588594e850f7', 'ofctton', 'Test Ton', 9, UnderlyingAsset.TON, CoinKind.CRYPTO),
  tofc('d7ec69dc-619d-4c10-b269-75c2327bd69d', 'ofcttao', 'Testnet Bittensor', 9, UnderlyingAsset.TAO, CoinKind.CRYPTO),
  ofcsolToken(
    '7d1b17b3-d606-4ba7-82dc-3e3a0eede46a',
    'ofcsol:wsol',
    'Wrapped SOL',
    9,
    UnderlyingAsset['sol:wsol'],
    SOL_OFC_TOKEN_FEATURES
  ),
  ofcsolToken(
    '522d80ff-9588-4e56-8bb5-c2d3dce69e77',
    'ofcsol:tbill',
    'OpenEden T-Bills',
    6,
    UnderlyingAsset['sol:tbill'],
    SOL_OFC_TOKEN_FEATURES
  ),
  ofcsolToken(
    'ca2feee8-425b-4690-9294-a81911cbab42',
    'ofcsol:pnut',
    'Peanut the Squirrel',
    6,
    UnderlyingAsset['sol:pnut']
  ),
  ofcsolToken('e792c18a-05d1-4622-a8db-192f431b70a2', 'ofcsol:usdg', 'Global Dollar', 6, UnderlyingAsset['sol:usdg']),
  ofcsolToken('56b9f9c2-1a6a-4d79-aad2-2e418c3b52e0', 'ofcsol:ausd', 'Agora Dollar', 6, UnderlyingAsset['sol:ausd']),
  ofcsolToken(
    'c382f3cc-c071-4ef5-89ac-bcb85d8d415f',
    'ofcsol:wec',
    'Whole Earth Coin',
    9,
    UnderlyingAsset['sol:wec'],
    SOL_OFC_TOKEN_FEATURES
  ),
  ofcsolToken(
    'fb3b730f-c2cc-4598-8165-ddd42de8cbdf',
    'ofcsol:usdt',
    'USD Tether',
    6,
    UnderlyingAsset['sol:usdt'],
    SOL_OFC_TOKEN_FEATURES
  ),
  ofcsolToken(
    '0d96e2db-d01e-4ea0-ac87-3b51d563ea91',
    'ofcsol:usdc',
    'USD Coin',
    6,
    UnderlyingAsset['sol:usdc'],
    SOL_OFC_TOKEN_FEATURES
  ),
  ofcsolToken(
    'ebbe0d38-44cb-4464-999f-68c9765e37ef',
    'ofcsol:srm',
    'Serum',
    6,
    UnderlyingAsset['sol:srm'],
    SOL_OFC_TOKEN_FEATURES
  ),
  ofcsolToken(
    '6bd37226-443b-41d3-9c5f-2f33279edffa',
    'ofcsol:slnd',
    'SOLEND',
    6,
    UnderlyingAsset['sol:slnd'],
    SOL_OFC_TOKEN_FEATURES
  ),
  ofcsolToken(
    '9e8cf6cd-19bd-440d-a73d-bfda85876008',
    'ofcsol:ray',
    'Raydium',
    6,
    UnderlyingAsset['sol:ray'],
    SOL_OFC_TOKEN_FEATURES
  ),
  ofcsolToken(
    '76bb31fc-62a6-4b45-9013-ca278a4bca3c',
    'ofcsol:qcad',
    'QCAD',
    2,
    UnderlyingAsset['sol:qcad'],
    SOL_OFC_TOKEN_FEATURES
  ),
  ofcsolToken(
    '2e567f9f-6bd8-4f2d-8b6b-e8c1bb6f619b',
    'ofcsol:pyth',
    'Pyth',
    6,
    UnderlyingAsset['sol:pyth'],
    SOL_OFC_TOKEN_FEATURES
  ),
  ofcsolToken(
    'd52d3d8b-a4c9-4f31-81a0-07fa1ca2e010',
    'ofcsol:orca',
    'ORCA',
    6,
    UnderlyingAsset['sol:orca'],
    SOL_OFC_TOKEN_FEATURES
  ),
  ofcsolToken(
    '8c7a1521-aabb-4a3d-9239-2e9b89015ed8',
    'ofcsol:veur',
    'VNX Euro',
    9,
    UnderlyingAsset['sol:veur'],
    SOL_OFC_TOKEN_FEATURES
  ),
  ofcsolToken(
    'f7c2a134-b706-4875-ac58-88132882ef64',
    'ofcsol:vchf',
    'VNX Swiss Franc',
    9,
    UnderlyingAsset['sol:vchf'],
    SOL_OFC_TOKEN_FEATURES
  ),
  ofcsolToken(
    '84b18d96-b8c3-4315-a500-fe624e3b5dfe',
    'ofcsol:kin',
    'Kin',
    5,
    UnderlyingAsset['sol:kin'],
    SOL_OFC_TOKEN_FEATURES
  ),
  ofcsolToken(
    'ee4bcc0d-7ffd-4854-b2be-21e7efe9e7c5',
    'ofcsol:jet',
    'Jet Protocol',
    9,
    UnderlyingAsset['sol:jet'],
    SOL_OFC_TOKEN_FEATURES
  ),
  ofcsolToken(
    '0f7d1c02-2f2d-4b39-b1f7-892edf9ff21a',
    'ofcsol:gmt',
    'GMT',
    9,
    UnderlyingAsset['sol:gmt'],
    SOL_OFC_TOKEN_FEATURES
  ),
  ofcsolToken(
    '8e4ec661-0ebc-46c8-afcd-1a1c4d9fdf5f',
    'ofcsol:gari',
    'GARI',
    9,
    UnderlyingAsset['sol:gari'],
    SOL_OFC_TOKEN_FEATURES
  ),
  ofcsolToken(
    '9f4dcf91-fa4a-41a3-aab9-e309d86f30b3',
    'ofcsol:crown',
    'CROWN Token',
    9,
    UnderlyingAsset['sol:crown'],
    SOL_OFC_TOKEN_FEATURES
  ),
  ofcsolToken(
    '65050658-411f-4e3c-be92-105b8c662cf6',
    'ofcsol:sbc',
    'Stable Coin',
    9,
    UnderlyingAsset['sol:sbc'],
    SOL_OFC_TOKEN_FEATURES
  ),
  ofcsolToken(
    'dfe78bd9-c67c-455b-a731-0c9dadd8078e',
    'ofcsol:bonk',
    'Bonk',
    5,
    UnderlyingAsset['sol:bonk'],
    SOL_OFC_TOKEN_FEATURES
  ),
  ofcsolToken(
    'de579e9d-c830-491e-8d5a-760c14a0be91',
    'ofcsol:honey',
    'HONEY',
    9,
    UnderlyingAsset['sol:honey'],
    SOL_OFC_TOKEN_FEATURES
  ),
  ofcsolToken(
    '8a8309b4-8587-4a95-b4a8-4e46c6206b50',
    'ofcsol:mplx',
    'Metaplex Token',
    6,
    UnderlyingAsset['sol:mplx'],
    SOL_OFC_TOKEN_FEATURES
  ),
  ofcsolToken(
    'cbc48e26-9eb9-47ea-b72f-9f8bad54ac3d',
    'ofcsol:hnt',
    'Helium Network Token',
    8,
    UnderlyingAsset['sol:hnt'],
    SOL_OFC_TOKEN_FEATURES
  ),
  ofcsolToken(
    '05a51449-e2e5-4076-991f-1d480960a6fb',
    'ofcsol:render',
    'Render Token',
    8,
    UnderlyingAsset['sol:render'],
    SOL_OFC_TOKEN_FEATURES
  ),
  ofcsolToken(
    '170b81f2-9378-44b6-8f25-4f4b7e3f4dfd',
    'ofcsol:natix',
    'NATIX Network ',
    6,
    UnderlyingAsset['sol:natix'],
    SOL_OFC_TOKEN_FEATURES
  ),
  ofcsolToken(
    'abbdcf44-ac44-46be-b4e9-8a760d44b79a',
    'ofcsol:mobile',
    'Helium Mobile',
    6,
    UnderlyingAsset['sol:mobile'],
    SOL_OFC_TOKEN_FEATURES
  ),
  ofcsolToken(
    '94e55bde-f57f-4817-9984-b461a5d6bcd0',
    'ofcsol:jup',
    'Jupiter',
    6,
    UnderlyingAsset['sol:jup'],
    SOL_OFC_TOKEN_FEATURES
  ),
  ofcsolToken(
    '989eec31-a0d5-4cdc-b4de-6fca30cde366',
    'ofcsol:popcat',
    'POPCAT',
    9,
    UnderlyingAsset['sol:popcat'],
    SOL_OFC_TOKEN_FEATURES
  ),
  ofcsolToken(
    'ca2a2bc9-ed79-426f-8378-96f9c9568526',
    'ofcsol:wif',
    'dogwifhat',
    6,
    UnderlyingAsset['sol:wif'],
    SOL_OFC_TOKEN_FEATURES
  ),
  ofcsolToken(
    'ab833723-8b40-4fc4-8dd1-f5ea9a07c76c',
    'ofcsol:goat',
    'Goatseus Maximus',
    6,
    UnderlyingAsset['sol:goat'],
    SOL_OFC_TOKEN_FEATURES
  ),
  ofcsolToken(
    'fe8e4d63-f2ed-4351-b9da-70a705444095',
    'ofcsol:mnde',
    'Marinade',
    9,
    UnderlyingAsset['sol:mnde'],
    SOL_TOKEN_FEATURES
  ),
  ofcsolToken(
    'fc7ac820-4b48-4286-8881-9b418118198e',
    'ofcsol:jto',
    'Jito',
    9,
    UnderlyingAsset['sol:jto'],
    SOL_TOKEN_FEATURES
  ),
  ofcsolToken(
    '9b6bd751-2057-4067-9e16-9a26df0e4127',
    'ofcsol:tnsr',
    'Tensor',
    9,
    UnderlyingAsset['sol:tnsr'],
    SOL_TOKEN_FEATURES
  ),
  ofcsolToken('41230415-d199-44ff-b25d-fb8fc7e7d0f8', 'ofcsol:giga', 'Gigachad', 5, UnderlyingAsset['sol:giga']),
  ofcsolToken('895df245-0030-46f0-a113-21de232399ee', 'ofcsol:bome', 'Book Of Meme', 6, UnderlyingAsset['sol:bome']),
  ofcsolToken('9ff1f4ec-d06f-4657-806c-220fb0d598e5', 'ofcsol:io', 'IONET', 8, UnderlyingAsset['sol:io']),
  ofcsolToken(
    '8c8b6013-90d2-4a61-b978-c05f655ffeb4',
    'ofcsol:trump',
    'OFFICIAL TRUMP',
    6,
    UnderlyingAsset['sol:trump']
  ),
  ofcsolToken('c22873cf-c1be-419e-865e-510c42f2943c', 'ofcsol:ai16z', 'AI16Z', 9, UnderlyingAsset['sol:ai16z']),
  ofcsolToken(
    '250a1d56-2286-4aa1-b1dd-0eb99db194ae',
    'ofcsol:melania',
    'Melania Meme',
    6,
    UnderlyingAsset['sol:melania']
  ),
  ofcsolToken('ea60791b-6ab9-4c90-b691-b669e3815c1c', 'ofcsol:matrix', 'Matrix One', 9, UnderlyingAsset['sol:matrix']),
  ofcsolToken(
    '05e3371a-db83-4e9d-9e53-cbc557fc6de9',
    'ofcsol:eurcv',
    'EUR CoinVertible',
    2,
    UnderlyingAsset['sol:eurcv']
  ),
  ofcsolToken(
    '95fdc89e-e094-44d6-a6ee-3e71b067fa17',
    'ofcsol:layer',
    'Solayer',
    9,
    UnderlyingAsset['sol:layer'],
    SOL_OFC_TOKEN_FEATURES
  ),
  ofcsolToken(
    'da103839-dd2c-44db-bc26-40df2847304f',
    'ofcsol:rock',
    'Zenrock',
    6,
    UnderlyingAsset['sol:rock'],
    SOL_TOKEN_FEATURES
  ),
  ofcsolToken(
    '78a9e2b8-40a5-4424-ae67-808248dc99cc',
    'ofcsol:dood',
    'Doodles',
    9,
    UnderlyingAsset['sol:dood'],
    SOL_TOKEN_FEATURES
  ),
  ofcsolToken(
    'fb670b5e-1b5f-43d6-abfe-d1a19983f0aa',
    'ofcsol:sb',
    'Solbank',
    9,
    UnderlyingAsset['sol:sb'],
    SOL_TOKEN_FEATURES
  ),
  ofcsolToken(
    'db1acb26-112e-44b2-a2d5-7df402916f2a',
    'ofcsol:dfdvsol',
    'DeFi Development Corp Staked SOL',
    9,
    UnderlyingAsset['sol:dfdvsol'],
    SOL_TOKEN_FEATURES
  ),
  ofcsolToken(
    'b6980974-4d8e-403c-95f2-d56d1ea07269',
    'ofcsol:chillguy',
    'Just a chill guy',
    6,
    UnderlyingAsset['sol:chillguy'],
    SOL_TOKEN_FEATURES
  ),
  ofcsolToken(
    '8ca042ad-dc79-4241-bdc6-0095627f2d68',
    'ofcsol:grph',
    'Soul Graph',
    6,
    UnderlyingAsset['sol:grph'],
    SOL_TOKEN_FEATURES
  ),
  ofcsolToken(
    '75a572c8-a76e-4f27-a275-2ad1abe7a595',
    'ofcsol:moodeng',
    'Moo Deng',
    6,
    UnderlyingAsset['sol:moodeng'],
    SOL_TOKEN_FEATURES
  ),
  ofcsolToken(
    'd14c520f-5b02-4f19-a48d-f1a158cdf066',
    'ofcsol:hsol',
    'Helius Staked SOL',
    9,
    UnderlyingAsset['sol:hsol'],
    SOL_TOKEN_FEATURES
  ),
  ofcsolToken(
    '4074f374-2229-41f4-a79c-2cd9a3e8a56f',
    'ofcsol:superbonds',
    'SuperBonds',
    6,
    UnderlyingAsset['sol:superbonds'],
    SOL_TOKEN_FEATURES
  ),
  ofcsolToken(
<<<<<<< HEAD
    '84304532-c319-4d24-977c-63ab57330cf7',
    'ofcsol:would',
    'Would',
    6,
    UnderlyingAsset['sol:would'],
    SOL_TOKEN_FEATURES
  ),
  ofcsolToken(
    '486c6fd0-ea58-44c5-acee-7a523337faf2',
    'ofcsol:dog',
    'Dog (Bitcoin)',
    5,
    UnderlyingAsset['sol:dog'],
    SOL_TOKEN_FEATURES
  ),
  ofcsolToken(
    '3d4bfe68-49cb-4d30-aef0-d143a9e9d9a7',
    'ofcsol:saros',
    'Saros',
    6,
    UnderlyingAsset['sol:saros'],
    SOL_TOKEN_FEATURES
  ),
  ofcsolToken(
    '791dc370-17c2-4c15-80b0-649889dd5b0a',
    'ofcsol:babydoge',
    'Baby Doge',
    1,
    UnderlyingAsset['sol:babydoge'],
    SOL_TOKEN_FEATURES
  ),
  ofcsolToken(
    '3e11dbb8-99e2-46b6-8dac-5810ef90ab26',
    'ofcsol:useless',
    'Useless Coin',
    6,
    UnderlyingAsset['sol:useless'],
    SOL_TOKEN_FEATURES
  ),
  ofcsolToken(
    '4fed6bd6-884c-4ac2-8c18-ecc9cc9350cc',
    'ofcsol:gohome',
    'GOHOME',
    6,
    UnderlyingAsset['sol:gohome'],
    SOL_TOKEN_FEATURES
  ),
  ofcsolToken(
    '27f505d7-c642-478a-adef-d93df942e87d',
    'ofcsol:aura',
    'Aura',
    6,
    UnderlyingAsset['sol:aura'],
    SOL_TOKEN_FEATURES
  ),
  ofcsolToken(
    '242556a0-a792-48e0-9527-5ae6a5d9b4c1',
    'ofcsol:me',
    'Magic Eden',
    6,
    UnderlyingAsset['sol:me'],
    SOL_TOKEN_FEATURES
  ),
  ofcsolToken(
    '95e2526f-3500-42cf-8207-dab2c52de9aa',
    'ofcsol:alch',
    'Alchemist AI',
    6,
    UnderlyingAsset['sol:alch'],
    SOL_TOKEN_FEATURES
  ),
  ofcsolToken(
    'b291bc5e-374f-40b1-9f55-88f43c46079b',
    'ofcsol:launchcoin',
    'Launch Coin on Believe',
    9,
    UnderlyingAsset['sol:launchcoin'],
    SOL_TOKEN_FEATURES
  ),
  ofcsolToken(
    '5b739473-b679-47ef-8312-c63e61e2e00c',
    'ofcsol:stik',
    'Staika',
    9,
    UnderlyingAsset['sol:stik'],
=======
    '35196f56-2259-470b-9ff1-1d4271a518be',
    'ofcsol:chill',
    'Chillchat',
    9,
    UnderlyingAsset['sol:chill'],
    SOL_TOKEN_FEATURES
  ),
  ofcsolToken(
    'e7bd47d4-caf1-4308-b939-ac1a8c301b22',
    'ofcsol:zbcn',
    'Zebec Network',
    6,
    UnderlyingAsset['sol:zbcn'],
    SOL_TOKEN_FEATURES
  ),
  ofcsolToken(
    '3eb1b663-f67f-4237-8dcd-e1490d07e4ff',
    'ofcsol:benji',
    'BENJI',
    9,
    UnderlyingAsset['sol:benji'],
>>>>>>> d91a4d54
    SOL_TOKEN_FEATURES
  ),
  tofcsolToken(
    '24d678cf-e0f0-4cde-a338-d754289c5b27',
    'ofctsol:slnd',
    'testnet SOLEND',
    9,
    UnderlyingAsset['tsol:slnd'],
    SOL_TOKEN_FEATURES
  ),
  tofcsolToken(
    '5610a965-d046-46e2-9077-40f496be3f18',
    'ofctsol:orca',
    'testnet ORCA',
    9,
    UnderlyingAsset['tsol:orca'],
    SOL_TOKEN_FEATURES
  ),
  tofcsolToken(
    '6fd31137-ab29-441e-9136-8b4bad4f0477',
    'ofctsol:usdc',
    'testnet USD Coin',
    6,
    UnderlyingAsset['tsol:usdc'],
    SOL_TOKEN_FEATURES
  ),
  tofcsolToken(
    '431a593e-0396-4d68-9db6-901d312df47d',
    'ofctsol:ray',
    'testnet Raydium',
    9,
    UnderlyingAsset['tsol:ray'],
    SOL_TOKEN_FEATURES
  ),
  tofcsolToken(
    'ff1955c9-988d-4c9e-86e7-cf589bb3d66f',
    'ofctsol:gmt',
    'testnet GMT',
    9,
    UnderlyingAsset['tsol:gmt'],
    SOL_TOKEN_FEATURES
  ),
  tofcsolToken(
    '308d63c0-3a74-49c9-98d8-a4fe52e58226',
    'ofctsol:usdt',
    'testnet USD Tether',
    9,
    UnderlyingAsset['tsol:usdt'],
    SOL_TOKEN_FEATURES
  ),
  tofcsolToken(
    '73a332da-1abf-4c4b-b5b5-f03fe36738cb',
    'ofctsol:srm',
    'testnet Serum',
    9,
    UnderlyingAsset['tsol:srm'],
    SOL_TOKEN_FEATURES
  ),

  tofcsolToken(
    '20b20bc7-86b8-4f58-a8e9-a7cedbc2a507',
    'ofctsol:gari',
    'testnet Gari Token',
    9,
    UnderlyingAsset['tsol:gari'],
    SOL_TOKEN_FEATURES
  ),
  tofcsolToken(
    '3bca91fa-2c1a-4e7a-b1f1-b9c4402075a2',
    'ofctsol:hnt',
    'testnet Helium Network Token',
    8,
    UnderlyingAsset['sol:hnt'],
    SOL_TOKEN_FEATURES
  ),
  tofcTronToken('937efe97-a17a-4d2a-aaf2-0ffdb529a943', 'ofcttrx:usdt', 'Tether USD', 6, UnderlyingAsset['ttrx:usdt']),
  tofcTronToken('26d82f2c-47fd-474f-be79-246117214e0e', 'ofcttrx:usd1', 'USD1 Token', 18, UnderlyingAsset['ttrx:usd1']),
  tofcTronToken(
    '8e2ca812-2dee-4264-b5da-20d52a9194c8',
    'ofcttrx:stgusd1',
    'Staging USD1 Token',
    18,
    UnderlyingAsset['ttrx:stgusd1']
  ),
  ofcTronToken('94b00b66-68a4-45ed-b772-77e5bca1e34c', 'ofctrx:usdt', 'Tether USD', 6, UnderlyingAsset['trx:usdt']),
  ofcTronToken('486dca06-5709-45ee-8b35-677e3d27509f', 'ofctrx:usd1', 'USD1 Token', 18, UnderlyingAsset['trx:usd1']),
  ofcTronToken('d953a72b-b7b9-4c8d-97bd-f03394e30608', 'ofctrx:trxs', 'Staked TRX', 18, UnderlyingAsset['trx:trxs']),
  ofcXrpToken('6a173023-5faf-4a0a-af38-b8be98abe94f', 'ofcxrp:rlusd', 'Ripple USD', 15, UnderlyingAsset['xrp:rlusd']),
  tofcXrpToken('bd406dab-3b55-4ab5-b0a5-74b9f94268a3', 'ofctxrp:rlusd', 'RLUSD', 15, UnderlyingAsset['txrp:rlusd']),
  ofcXrpToken('eb3c02de-7221-4fde-9235-5cc576eb7c8b', 'ofcxrp:xsgd', 'XSGD', 6, UnderlyingAsset['xrp:xsgd']),
  ofcXrpToken(
    '46c75216-5498-4417-b73c-a08c11d693ad',
    'ofcxrp:tbill',
    'OpenEden T-Bills',
    15,
    UnderlyingAsset['xrp:tbill']
  ),
  ofcXrpToken('48ee9d32-9a99-4fd2-8636-021b150e6580', 'ofcxrp:veur', 'VNX Euro', 15, UnderlyingAsset['xrp:veur']),
  ofcXrpToken(
    '5b175d47-b21a-4fdd-8b84-7a6cb53697bc',
    'ofcxrp:vchf',
    'VNX Swiss Frank',
    15,
    UnderlyingAsset['xrp:vchf']
  ),
  ofcXrpToken('54c3a5df-ad9f-42a9-82fc-ef8617ec6ebf', 'ofcxrp:vgbp', 'VNX Pound', 15, UnderlyingAsset['xrp:vgbp']),
  ofcXrpToken('1813238c-8cc5-4b79-9959-793c5c220b1d', 'ofcxrp:solo', 'Sologenic', 15, UnderlyingAsset['xrp:solo']),
  ofcXrpToken('4c875336-64dc-427b-bde7-eb25e2f20272', 'ofcxrp:aau', 'Archax', 15, UnderlyingAsset['xrp:aau']),
  tofcXrpToken('0c22d8ef-4c27-4088-bd3d-eb76484d5edf', 'ofctxrp:xsgd', 'XSGB', 15, UnderlyingAsset['txrp:xsgd']),
  ofcArbethErc20(
    'df2296e6-366e-4707-bab0-bf16ce592601',
    'ofcarbeth:link',
    'Chainlink Token',
    18,
    UnderlyingAsset['arbeth:link']
  ),
  ofcArbethErc20(
    '7c49e631-1fbc-4e9e-aef5-fe04c5ebeb79',
    'ofcarbeth:spxux',
    'WisdomTree 500 Digital Fund (SPXUX)',
    18,
    UnderlyingAsset['arbeth:spxux']
  ),
  ofcArbethErc20('f4f0e2d4-9937-49a6-a6f2-80e1717a5d82', 'ofcarbeth:trn', 't3rn', 18, UnderlyingAsset['arbeth:trn']),
  ofcArbethErc20(
    '0cf9baf8-eca6-47b2-82e1-6ca0ee09f760',
    'ofcarbeth:xsgdv2',
    'XSGD (Bridged)',
    6,
    UnderlyingAsset['arbeth:xsgdv2']
  ),
  ofcArbethErc20(
    '59220e6e-d94b-40b7-8e10-2f7c691c2482',
    'ofcarbeth:usdcv2',
    'USD Coin (native)',
    6,
    UnderlyingAsset['arbeth:usdcv2']
  ),
  ofcArbethErc20(
    'eed6696c-9c38-4897-9cae-de3aa3cb6297',
    'ofcarbeth:usdc',
    'USD Coin',
    6,
    UnderlyingAsset['arbeth:usdc']
  ),
  ofcArbethErc20(
    'cb8b1d90-f1e4-45e2-b760-1d073c7edccc',
    'ofcarbeth:vchf',
    'VNX Franc',
    18,
    UnderlyingAsset['arbeth:vchf']
  ),
  ofcArbethErc20(
    '8087ff3d-3157-43b8-b6d1-a9e62a12b3ec',
    'ofcarbeth:veur',
    'VNX Euro',
    18,
    UnderlyingAsset['arbeth:veur']
  ),
  ofcArbethErc20(
    '4834e014-0282-4e27-ad9c-c4a4468ce732',
    'ofcarbeth:usdt',
    'Tether USD',
    6,
    UnderlyingAsset['arbeth:usdt']
  ),
  ofcArbethErc20(
    'e91ce545-8ace-4f12-b6d4-8c5a3e84022f',
    'ofcarbeth:arb',
    'Arbitrum',
    18,
    UnderlyingAsset['arbeth:arb']
  ),
  ofcArbethErc20(
    '1ba44303-cdf1-4322-bb82-54adbbbbd7f0',
    'ofcarbeth:tbill',
    'OpenEden T-Bills',
    6,
    UnderlyingAsset['arbeth:tbill']
  ),
  ofcArbethErc20('5be753ec-179f-4bad-8552-b3190b723779', 'ofcarbeth:xai', 'Xai', 18, UnderlyingAsset['arbeth:xai']),
  ofcArbethErc20(
    '9b9aa1f5-d7fc-40c9-a87c-e740509dd1a1',
    'ofcarbeth:flttx',
    'WisdomTree Floating Rate Treasury Digital Fund',
    18,
    UnderlyingAsset['arbeth:flttx']
  ),
  ofcArbethErc20(
    '5eba6e27-131b-42fd-b71c-c9dfeb172c11',
    'ofcarbeth:wtsix',
    'WisdomTree Short-Duration Income Digital Fund',
    18,
    UnderlyingAsset['arbeth:wtsix']
  ),
  ofcArbethErc20(
    'c3f3dd69-bc25-4420-8380-f7feafd185c7',
    'ofcarbeth:modrx',
    'WisdomTree Siegel Moderate Digital Fund',
    18,
    UnderlyingAsset['arbeth:modrx']
  ),
  ofcArbethErc20(
    '11b7ceeb-15eb-4a49-af99-ef4e7f07dd5f',
    'ofcarbeth:techx',
    'WisdomTree Technology & Innovation 100 Digital Fund',
    18,
    UnderlyingAsset['arbeth:techx']
  ),
  ofcArbethErc20(
    'fae855e2-46e2-4e7e-9a93-2765daa95dfe',
    'ofcarbeth:wtsyx',
    'WisdomTree Short-Term Treasury Digital Fund',
    18,
    UnderlyingAsset['arbeth:wtsyx']
  ),
  ofcArbethErc20(
    'a873b787-009e-483d-bc52-958a3f302510',
    'ofcarbeth:wtlgx',
    'WisdomTree Long Term Treasury Digital Fund',
    18,
    UnderlyingAsset['arbeth:wtlgx']
  ),
  ofcArbethErc20(
    '84bcab0f-d063-40b9-bdcf-41f2d5f002e4',
    'ofcarbeth:wttsx',
    'WisdomTree 3-7 Year Treasury Digital Fund',
    18,
    UnderlyingAsset['arbeth:wttsx']
  ),
  ofcArbethErc20(
    'dd79a31a-6a3d-43dd-ab3b-b9051556cf0e',
    'ofcarbeth:tipsx',
    'WisdomTree TIPS Digital Fund',
    18,
    UnderlyingAsset['arbeth:tipsx']
  ),
  ofcArbethErc20(
    '41d0448d-8623-4605-9c9b-06ce9018b4fd',
    'ofcarbeth:wtstx',
    'WisdomTree 7-10 Year Treasury Digital Fund',
    18,
    UnderlyingAsset['arbeth:wtstx']
  ),
  ofcArbethErc20(
    'aecd4e53-b15f-4626-bd66-b0cb07125d6f',
    'ofcarbeth:wtgxx',
    'WisdomTree Government Money Market Digital Fund',
    18,
    UnderlyingAsset['arbeth:wtgxx']
  ),
  ofcArbethErc20(
    '74992d6a-9c06-4048-9197-edb2adbcb455',
    'ofcarbeth:lngvx',
    'WisdomTree Siegel Longevity Digital Fund',
    18,
    UnderlyingAsset['arbeth:lngvx']
  ),
  ofcArbethErc20(
    '72557b5e-ff71-4bba-bcfb-38d0261292bc',
    'ofcarbeth:eqtyx',
    'WisdomTree Siegel Global Equity Digital Fund',
    18,
    UnderlyingAsset['arbeth:eqtyx']
  ),
  ofcArbethErc20(
    'cc8afc16-5323-41d3-a8d3-6f5f73c53392',
    'ofcarbeth:anime',
    'Animecoin',
    18,
    UnderlyingAsset['arbeth:anime']
  ),
  ofcArbethErc20(
    '6929c56f-82c5-49d5-b920-28cb62f82aff',
    'ofcarbeth:benji',
    'Franklin OnChain U.S. Government Money Fund',
    18,
    UnderlyingAsset['arbeth:benji']
  ),
  ofcAvaxErc20('2bd6201d-c46c-481e-b82d-7cf3601679cb', 'ofcavaxc:aave-e', 'Aave', 18, UnderlyingAsset['avaxc:aave']),
  ofcAvaxErc20('515a5a74-54fe-4d73-bb12-8d1130f78692', 'ofcavaxc:btc-b', 'Bitcoin', 8, UnderlyingAsset['avaxc:btc']),
  ofcAvaxErc20(
    'b8c9ea9d-4be3-4d3c-b1de-a1bb963fc03b',
    'ofcavaxc:cai',
    'Colony Avalanche Index',
    18,
    UnderlyingAsset['avaxc:cai']
  ),
  ofcAvaxErc20(
    '58d7ae4a-296c-4215-b133-01bf553f8500',
    'ofcavaxc:dai-e',
    'Dai Stablecoin',
    18,
    UnderlyingAsset['avaxc:dai']
  ),
  ofcAvaxErc20('ad7a51a1-81fb-483f-b338-9bb236ce9662', 'ofcavaxc:joe', 'Trader Joe', 18, UnderlyingAsset['avaxc:joe']),
  ofcAvaxErc20('18d60ded-bc60-48aa-a38a-6f85384ea6cc', 'ofcavaxc:klo', 'Kalao', 18, UnderlyingAsset['avaxc:klo']),
  ofcAvaxErc20('4ad0a18d-36b0-42db-ac94-938a0862ef0b', 'ofcavaxc:link', 'Chainlink', 18, UnderlyingAsset['avaxc:link']),
  ofcAvaxErc20('cf570f0c-8c17-4ba8-b658-69d38e4f37a9', 'ofcavaxc:png', 'Pangolin', 18, UnderlyingAsset['avaxc:png']),
  ofcAvaxErc20('6753faa0-7c76-4c97-ad78-667ff2416c62', 'ofcavaxc:qi', 'BenQi', 18, UnderlyingAsset['avaxc:qi']),
  ofcAvaxErc20('786e03a4-c156-48ea-8782-42ea3c63c5a3', 'ofcavaxc:sbc', 'Stable Coin', 18, UnderlyingAsset['avaxc:sbc']),
  ofcAvaxErc20('300dbac5-76a3-4ed5-96fb-1d7898da4b4e', 'ofcavaxc:usdc', 'USD Coin', 6, UnderlyingAsset['avaxc:usdc']),
  ofcAvaxErc20('974e85e7-d6ad-4a5a-9aea-cae055842f36', 'ofcavaxc:usdc-e', 'USD Coin', 6, UnderlyingAsset['avaxc:usdc']),
  ofcAvaxErc20('861e2833-90be-45ec-8c8b-a41b1b86fac3', 'ofcavaxc:usdt', 'Tether USD', 6, UnderlyingAsset['avaxc:usdt']),
  ofcAvaxErc20(
    'e56e42a8-1566-4b5b-a2f3-5439278b1e8c',
    'ofcavaxc:usdt-e',
    'Tether USD',
    6,
    UnderlyingAsset['avaxc:usdt']
  ),
  ofcAvaxErc20(
    '3986ecd8-dda6-4b30-8883-b6bf111e4624',
    'ofcavaxc:wbtc-e',
    'Wrapped BTC',
    8,
    UnderlyingAsset['avaxc:wbtc']
  ),
  ofcAvaxErc20(
    '26281e88-f83a-4b13-b69d-b8a7ce9f4598',
    'ofcavaxc:weth-e',
    'Wrapped ETH',
    18,
    UnderlyingAsset['avaxc:weth']
  ),
  ofcAvaxErc20('caeec903-4c42-4d03-8cee-91319ab708c9', 'ofcavaxc:xava', 'Avalaunch', 18, UnderlyingAsset['avaxc:xava']),
  ofcAvaxErc20('7ab1e706-8751-4e9a-b710-c56540a24c11', 'ofcavaxc:gunz', 'GUNZ', 18, UnderlyingAsset['avaxc:gunz']),
  tofcAvaxErc20(
    'e70417f4-61df-4622-a933-40a43f807923',
    'ofctavaxc:link',
    'Test Chainlink',
    18,
    UnderlyingAsset['avaxc:link']
  ),
  ofcAvaxErc20(
    '49608052-e4ea-4623-9732-595368ff053b',
    'ofcavaxc:shrap',
    'Shrapnel',
    18,
    UnderlyingAsset['avaxc:shrap']
  ),
  ofcAvaxErc20(
    'e348a290-b22b-40aa-b23f-91f2ffbdea24',
    'ofcavaxc:spxux',
    'WisdomTree 500 Digital Fund',
    18,
    UnderlyingAsset['avaxc:spxux']
  ),
  ofcAvaxErc20(
    '2147a7e1-0dd5-4ef4-b6bc-1d5c7270b050',
    'ofcavaxc:benji',
    'Franklin OnChain U.S. Government Money Fund',
    18,
    UnderlyingAsset['avaxc:benji']
  ),
  ofcAvaxErc20('bdfcfb36-ded1-495f-a1d4-37b645bdc091', 'ofcavaxc:emdx', 'EMDX', 18, UnderlyingAsset['avaxc:emdx']),
  ofcAvaxErc20(
    '7a52f3b4-ccdd-4362-b6bb-0d81b8e7c7c5',
    'ofcavaxc:eurc',
    'Circle: EURC',
    6,
    UnderlyingAsset['avaxc:eurc']
  ),
  ofcAvaxErc20('9fb77e47-8916-4dcb-ac10-e11fa07172fb', 'ofcavaxc:nxpc', 'NEXPACE', 18, UnderlyingAsset['avaxc:nxpc']),
  ofcOpethErc20('10259b23-2e2e-4574-b146-b49f1119600f', 'ofcopeth:op', 'Optimism', 18, UnderlyingAsset['opeth:op']),
  ofcOpethErc20(
    'a6087e85-6c4a-40c5-83f0-3ebeabd8e39b',
    'ofcopeth:spxux',
    'Optimism',
    18,
    UnderlyingAsset['opeth:spxux']
  ),
  ofcOpethErc20(
    'f5e5e260-d97b-462a-90b3-537b26f765dd',
    'ofcopeth:flttx',
    'WisdomTree Floating Rate Treasury Digital Fund',
    18,
    UnderlyingAsset['opeth:flttx']
  ),
  ofcOpethErc20(
    '4560eaf9-c40f-41ec-8903-092392e5cd74',
    'ofcopeth:wtsix',
    'WisdomTree Short-Duration Income Digital Fund',
    18,
    UnderlyingAsset['opeth:wtsix']
  ),
  ofcOpethErc20(
    '2a533174-f66a-455c-8d0f-952d69efc37b',
    'ofcopeth:modrx',
    'WisdomTree Siegel Moderate Digital Fund',
    18,
    UnderlyingAsset['opeth:modrx']
  ),
  ofcOpethErc20(
    '059ad416-681d-41c0-86b3-24e6d7025f8a',
    'ofcopeth:techx',
    'WisdomTree Technology & Innovation 100 Digital Fund',
    18,
    UnderlyingAsset['opeth:techx']
  ),
  ofcOpethErc20(
    '71121dfa-43cf-416d-ac41-6e3237445028',
    'ofcopeth:wtsyx',
    'WisdomTree Short-Term Treasury Digital Fund',
    18,
    UnderlyingAsset['opeth:wtsyx']
  ),
  ofcOpethErc20(
    'ea0cb88d-37d7-45e5-82dd-715b8b964b55',
    'ofcopeth:wtlgx',
    'WisdomTree Long Term Treasury Digital Fund',
    18,
    UnderlyingAsset['opeth:wtlgx']
  ),
  ofcOpethErc20(
    '3c303aea-c912-494e-93cc-23e25e99abc8',
    'ofcopeth:wttsx',
    'WisdomTree 3-7 Year Treasury Digital Fund',
    18,
    UnderlyingAsset['opeth:wttsx']
  ),
  ofcOpethErc20(
    'cf048832-0311-4341-bb78-80724fa1f222',
    'ofcopeth:tipsx',
    'WisdomTree TIPS Digital Fund',
    18,
    UnderlyingAsset['opeth:tipsx']
  ),
  ofcOpethErc20(
    '324af1d2-238e-493c-9a26-eae8297d55a1',
    'ofcopeth:wtstx',
    'WisdomTree 7-10 Year Treasury Digital Fund',
    18,
    UnderlyingAsset['opeth:wtstx']
  ),
  ofcOpethErc20(
    '578c50aa-5f5c-4d81-b141-6f11ab3d9a70',
    'ofcopeth:wtgxx',
    'WisdomTree Government Money Market Digital Fund',
    18,
    UnderlyingAsset['opeth:wtgxx']
  ),
  ofcOpethErc20(
    '7a1779b4-1811-4128-a470-d7cb43eb68e3',
    'ofcopeth:lngvx',
    'WisdomTree Siegel Longevity Digital Fund',
    18,
    UnderlyingAsset['opeth:lngvx']
  ),
  ofcOpethErc20(
    '46b0e5c9-b7ea-492a-a1f7-325993dee5a4',
    'ofcopeth:eqtyx',
    'WisdomTree Siegel Global Equity Digital Fund',
    18,
    UnderlyingAsset['opeth:eqtyx']
  ),
  ofcBscToken('a79933f5-a9d2-4a29-a948-79313a569988', 'ofcbsc:cfx', 'BSC Conflux', 18, UnderlyingAsset['bsc:cfx']),
  ofcBscToken('c6f5df09-5a21-468b-89cc-f626d02d74d0', 'ofcbsc:oort', 'OORT', 18, UnderlyingAsset['bsc:oort']),
  ofcBscToken(
    '7e8cb701-0f63-4105-be1d-8b20fd42b093',
    'ofcbsc:cake',
    'PancakeSwap Token',
    18,
    UnderlyingAsset['bsc:cake']
  ),
  ofcBscToken('fae56463-dc06-42cd-ad8b-5b4f6bbabffc', 'ofcbsc:usd1', 'USD1', 18, UnderlyingAsset['bsc:usd1']),
  ofcBscToken(
    '66583648-3200-4221-a677-930973dbcd72',
    'ofcbsc:twt',
    'Trust Wallet Token',
    18,
    UnderlyingAsset['bsc:twt']
  ),
  ofcBscToken('822d85d7-f42d-40de-a14c-220a375eda3f', 'ofcbsc:sfp', 'SafePal Token', 18, UnderlyingAsset['bsc:sfp']),
  ofcBscToken('10226e82-2fac-49f4-8ee0-e0f7affeaeec', 'ofcbsc:mask', 'Mask Network', 18, UnderlyingAsset['bsc:mask']),
  ofcBscToken('a1380903-6d91-4555-b8ef-74b1bcd993d0', 'ofcbsc:usdt', 'BSC-USD', 18, UnderlyingAsset['bsc:usdt']),
  ofcBscToken('6a1e8b8c-4d7e-4f9a-9d8f-f6e72f8c7e65', 'ofcbsc:solv', 'SOLV Protocol', 9, UnderlyingAsset['bsc:solv']),
  ofcBscToken('f8c3d7b5-2d9e-4b3f-8a1e-7c6d9e3a2f4b', 'ofcbsc:brise', 'Bitrise Token', 9, UnderlyingAsset['bsc:brise']),
  ofcBscToken('2e9f4c6b-8a7d-4b2e-9d3f-7c6a5e8b1f2a', 'ofcbsc:bsw', 'Biswap', 18, UnderlyingAsset['bsc:bsw']),
  ofcBscToken(
    '89dfd19c-d241-45e2-94b1-8a9bcdb9c09b',
    'ofcbsc:parti',
    'Particle Network',
    18,
    UnderlyingAsset['bsc:parti']
  ),
  ofcBscToken('8d250ad4-775f-4435-9c4c-cf0f77b26f7e', 'ofcbsc:form', 'Four', 18, UnderlyingAsset['bsc:form']),
  ofcBscToken(
    '7c3f2e8a-9d1f-4b6a-8e7b-1f9e4c5d2a6f',
    'ofcbsc:burger',
    'Burger Swap',
    18,
    UnderlyingAsset['bsc:burger']
  ),
  ofcBscToken('4b2e7c6a-9d8f-3f1e-8a2f-5c6d9e7b1a3f', 'ofcbsc:bnx', 'BinaryX', 18, UnderlyingAsset['bsc:bnx']),
  ofcBscToken('3f1e9d8f-7c6a-2e4b-8a5f-1b2e6c7a9d6f', 'ofcbsc:bake', 'BakeryToken', 18, UnderlyingAsset['bsc:bake']),
  ofcBscToken(
    '8a7d9f6c-5e4b-1f2a-8f7c-9d6a8e2b1c5f',
    'ofcbsc:busd',
    'Binance USD Token',
    18,
    UnderlyingAsset['bsc:busd']
  ),
  ofcBscToken('1f9d3f6a-7c4b-2a2e-9e5c-6b1e8f7a2c9d', 'ofcbsc:hook', 'Hook Token', 18, UnderlyingAsset['bsc:hook']),
  ofcBscToken(
    '5c6a9d8f-7b4e-3f2e-9a1f-2e7c1e6a9b3f',
    'ofcbsc:ksm',
    'Kusama (Binance Pegged)',
    5,
    UnderlyingAsset['bsc:ksm']
  ),
  ofcBscToken(
    '7c9a8f6a-5e4b-1f2e-af7b-9d6a1e8a2c5f',
    'ofcbsc:vet',
    'VeChain (Binance Pegged)',
    9,
    UnderlyingAsset['bsc:vet']
  ),
  ofcBscToken('9d8f6a7c-3f1e-4b2e-8a5f-1e6a9c7a2b3f', 'ofcbsc:litt', 'LitLabToken', 18, UnderlyingAsset['bsc:litt']),
  ofcBscToken('4b1e9f6c-7c3f-3a2e-9d5f-6b1a2e7c8a3f', 'ofcbsc:xvs', 'Venus', 18, UnderlyingAsset['bsc:xvs']),
  ofcBscToken('7c6a9d8f-1f2e-4b3f-8a5f-9e2b1e6a7c9d', 'ofcbsc:epx', 'Ellipsis X', 18, UnderlyingAsset['bsc:epx']),
  ofcBscToken('8a1e9d6f-7c3f-4b2e-9d5f-6b7a2c8a1e3f', 'ofcbsc:usdc', 'USDC', 18, UnderlyingAsset['bsc:usdc']),
  ofcBscToken('5c7a9d8f-4b1e-3f2e-8a9f-6a1e7c9d2b3f', 'ofcbsc:dd', 'Diment Dollar', 6, UnderlyingAsset['bsc:dd']),
  ofcBscToken(
    '7c3f9d6a-1f2e-3a5f-8b2e-9e7a1c8a9b5f',
    'ofcbsc:ltc',
    'Binance-Peg Litecoin Token',
    18,
    UnderlyingAsset['bsc:ltc']
  ),
  ofcBscToken('4b1e9d6f-7c3f-1a2e-9d5f-6b1a2e7c8a9f', 'ofcbsc:matic', 'Matic Token', 18, UnderlyingAsset['bsc:matic']),
  ofcBscToken('7c9d8f6a-5e4b-1f2e-bf7b-9e6a1e8a2c5f', 'ofcbsc:mbox', 'Mobox', 18, UnderlyingAsset['bsc:mbox']),
  ofcBscToken(
    '8a1f9d6c-7c3f-4b2e-9d5f-6b7a2c8a1e3f',
    'ofcbsc:mdt',
    'Measurable Data Token',
    18,
    UnderlyingAsset['bsc:mdt']
  ),
  ofcBscToken('5c7a8f6a-4b1e-3f2e-9d9f-6a1e7c9d2b3f', 'ofcbsc:nuls', 'Nuls', 8, UnderlyingAsset['bsc:nuls']),
  ofcBscToken(
    '7c3f9d6a-1f2e-1a5f-bb2e-9e7a1c8a9b5f',
    'ofcbsc:ont',
    'Binance-Peg Ontology Token',
    18,
    UnderlyingAsset['bsc:ont']
  ),
  ofcBscToken('9e7b8f6a-3f1d-4b2e-8c9a-5f6c1e8a2b3f', 'ofcbsc:orn', 'Orion Protocol', 8, UnderlyingAsset['bsc:orn']),
  ofcBscToken(
    '5c6a9d8f-7b4e-3f2e-8a1f-2e7c1e6a9b3f',
    'ofcbsc:porto',
    'FC Porto Fan Token',
    8,
    UnderlyingAsset['bsc:porto']
  ),
  ofcBscToken('8a2e9d6f-7c3f-4b2e-9d5f-6b7a2c8a1e3f', 'ofcbsc:reef', 'Reef.finance', 18, UnderlyingAsset['bsc:reef']),
  ofcBscToken('4e2f9b6a-1c8d-4f7b-9d3e-7a5c6b8e2f1a', 'ofcbsc:renbtc', 'renBTC', 8, UnderlyingAsset['bsc:renbtc']),
  ofcBscToken(
    '3f1e7c8a-9d6f-5b2e-ab9d-6a7c9e2f1b5a',
    'ofcbsc:snx',
    'Binance-Peg Synthetix Network Token',
    18,
    UnderlyingAsset['bsc:snx']
  ),
  ofcBscToken('7c6a8f1e-3f9d-4b2e-9e5f-1a7c9b6f2e5a', 'ofcbsc:tking', 'Tiger King', 18, UnderlyingAsset['bsc:tking']),
  ofcBscToken(
    '9d3f6a8f-7c1e-4b2e-8f9e-2a7c9b6f8e1a',
    'ofcbsc:tlm',
    'Alien Worlds Trilium',
    4,
    UnderlyingAsset['bsc:tlm']
  ),
  ofcBscToken('5c6a7f8e-4b9d-3f2e-8a9f-7c1e9b6a2f3e', 'ofcbsc:ton', 'Wrapped TON Coin', 9, UnderlyingAsset['bsc:ton']),
  ofcBscToken('3f1e8f7c-6a9d-4b2e-9e5f-7a1c9b6f2e5a', 'ofcbsc:trx', 'TRON', 6, UnderlyingAsset['bsc:trx']),
  ofcBscToken('7c9e8f1e-3f6a-4b2e-8f9d-8a7c1b6f2e5a', 'ofcbsc:wbnb', 'Wrapped BNB', 18, UnderlyingAsset['bsc:wbnb']),
  ofcBscToken('9d7f6a1e-8c3f-4b2e-8f9e-7a8c9b6f2e1a', 'ofcbsc:win', 'WINk', 18, UnderlyingAsset['bsc:win']),
  ofcBscToken('5c7a8f9e-4b1e-3f2e-9d6f-1c8a1b6f2e5a', 'ofcbsc:wrx', 'WazirX New', 18, UnderlyingAsset['bsc:wrx']),
  ofcBscToken(
    '8a9f6a7c-1e3f-4b2e-9d5f-7c8a9b6f2e1a',
    'ofcbsc:yfii',
    'Binance-Peg YFII.finance Token',
    18,
    UnderlyingAsset['bsc:yfii']
  ),
  ofcBscToken('9d6f7a1e-3f8c-4b2e-af9e-8a7c9b6f2e5a', 'ofcbsc:zil', 'Zilliqa', 12, UnderlyingAsset['bsc:zil']),
  ofcBscToken('7c3f8f1e-9d6a-4b2e-8f9e-7a8c9b6f2e1a', 'ofcbsc:1inch', '1INCH Token', 18, UnderlyingAsset['bsc:1inch']),
  ofcBscToken(
    '5c9d7f6a-4b1e-3f2e-9d8f-7c1a8b6f2e5a',
    'ofcbsc:ada',
    'Binance-Peg Cardano Token',
    18,
    UnderlyingAsset['bsc:ada']
  ),
  ofcBscToken('9e8f6a1e-3f7c-4b2e-8f9d-8a7c9b6f2e5a', 'ofcbsc:alice', 'ALICE', 6, UnderlyingAsset['bsc:alice']),
  ofcBscToken('7c1e9f8a-3f6a-4b2e-8f9d-2a8c9b6f2e1a', 'ofcbsc:ankr', 'Ankr', 18, UnderlyingAsset['bsc:ankr']),
  ofcBscToken('9d5f6a1e-8c3f-4b2e-8f9e-8a7c9b6f2e1a', 'ofcbsc:beta', 'Beta Token', 18, UnderlyingAsset['bsc:beta']),
  ofcBscToken(
    '5c7a8f9e-4b1e-3f2e-9d9f-7c8a1b6f2e5a',
    'ofcbsc:avax',
    'Binance-Peg Avalanche Token',
    18,
    UnderlyingAsset['bsc:avax']
  ),
  ofcBscToken('8a9f7c3f-1e5f-4b2e-9d6a-7c8a9b6f2e5a', 'ofcbsc:btt', 'BitTorrent', 18, UnderlyingAsset['bsc:btt']),
  ofcBscToken(
    '9d6f8a7c-3f1e-4b2e-af9e-aa7c9b6f2e5a',
    'ofcbsc:celr',
    'Binance-Peg Celer Token',
    18,
    UnderlyingAsset['bsc:celr']
  ),
  ofcBscToken('7c1e9d8f-3f6a-4b2e-af9e-7a8c9b6f2e1a', 'ofcbsc:chr', 'Chroma', 6, UnderlyingAsset['bsc:chr']),
  ofcBscToken(
    '9e8f6a7c-3f1d-4b2e-af9e-8a721b6f2e5a',
    'ofcbsc:coti',
    'Binance-Peg COTI Token',
    18,
    UnderlyingAsset['bsc:coti']
  ),
  ofcBscToken('5c9d7f66-4b1e-3f2e-9d8f-7c1e8b6f2e5a', 'ofcbsc:cream', 'Cream', 18, UnderlyingAsset['bsc:cream']),
  ofcBscToken('7c8f9d6a-1e3f-4b2e-8f9e-7a9c1b6f2e5a', 'ofcbsc:dar', 'Dalarnia', 6, UnderlyingAsset['bsc:dar']),
  ofcBscToken(
    '9e5f1a1e-3f7c-4b2e-9d8f-8a7c9b6f2e1a',
    'ofcbsc:degov2',
    'dego.finance',
    18,
    UnderlyingAsset['bsc:degov2']
  ),
  ofcBscToken('7c3f8a1e-9d6f-4b2e-9f9e-7a8c9b6f2e5a', 'ofcbsc:dodo', 'DODO bird', 18, UnderlyingAsset['bsc:dodo']),
  ofcBscToken('5c7a9f8e-4b1e-3f2e-9d6f-7c8a1b6f2e5a', 'ofcbsc:elon', 'Dogelon Mars', 18, UnderlyingAsset['bsc:elon']),
  ofcBscToken(
    '8a9f7c6a-1e3f-4b2e-9f9d-7a8c9b6f2e5a',
    'ofcbsc:etc',
    'Binance-Peg Ethereum Classic',
    18,
    UnderlyingAsset['bsc:etc']
  ),
  ofcBscToken(
    '9d628a7c-3f1e-4b2e-af9e-1a8c9b6f2e5a',
    'ofcbsc:front',
    'Frontier Token',
    18,
    UnderlyingAsset['bsc:front']
  ),
  ofcBscToken('7c1e9f8a-3f6a-4b2e-af9d-7a8c9b6f2e1a', 'ofcbsc:hft', 'Hashflow', 18, UnderlyingAsset['bsc:hft']),
  ofcBscToken(
    '9e8f6a7c-3f1d-4b2e-bf9e-8a7c1b6f2e5a',
    'ofcbsc:high',
    'Highstreet Token',
    18,
    UnderlyingAsset['bsc:high']
  ),
  ofcBscToken(
    '5c977f6a-4b1e-3f2e-9d8f-7c1e8b6f2e5a',
    'ofcbsc:inj',
    'Injective Protocol',
    18,
    UnderlyingAsset['bsc:inj']
  ),
  ofcBscToken(
    '7c8f9d6a-1e3f-4b2e-bf9e-7a9c1b6f2e5a',
    'ofcbsc:iotx',
    'Binance-Peg IoTeX Network',
    18,
    UnderlyingAsset['bsc:iotx']
  ),
  ofcBscToken('9e5f6a1e-3f7c-4b2e-9d8f-2a7c9b6f2e1a', 'ofcbsc:auto', 'AUTOv2', 18, UnderlyingAsset['bsc:auto']),
  ofcBscToken('7c3f8a1e-9d6f-4b2e-8f9e-7a8c9b6f2e5a', 'ofcbsc:fet', 'Fetch', 18, UnderlyingAsset['bsc:fet']),
  ofcBscToken('1c7a9f8e-4b1e-3f2e-9d6f-7c8a1b6f2e5a', 'ofcbsc:kas', 'Kaspa', 18, UnderlyingAsset['bsc:kas']),
  ofcBscToken('8a1f7c6a-1e3f-4b2e-8f9d-7a8c9b6f2e5a', 'ofcbsc:lit', 'Litentry', 18, UnderlyingAsset['bsc:lit']),
  ofcBscToken('936f8a7c-3f1e-4b2e-af9e-1a8c9b6f2e5a', 'ofcbsc:mana', 'Decentraland', 18, UnderlyingAsset['bsc:mana']),
  ofcBscToken(
    '7c1e9f8a-3f6a-4b2e-bf9d-7a8c9b6f2e1a',
    'ofcbsc:shib',
    'Binance-Peg SHIBA INU Token',
    18,
    UnderlyingAsset['bsc:shib']
  ),
  ofcBscToken('9e8f6a7c-3f1d-4b2e-af9e-8a7c1b6f2e5a', 'ofcbsc:sxp', 'Swipe', 18, UnderlyingAsset['bsc:sxp']),
  ofcBscToken('5c9d7f6a-4b1e-3f2e-9d8f-7c1e8b6f2e5a', 'ofcbsc:nnn', 'Novem Gold Token', 18, UnderlyingAsset['bsc:nnn']),
  ofcBscToken('7c8f9d6a-1e3f-4b2e-af9e-7a1c1b6f2e5a', 'ofcbsc:nvm', 'Novem Pro Token', 18, UnderlyingAsset['bsc:nvm']),
  ofcBscToken('9e5f6a1e-3f7c-4b2e-9d8f-8a7c9b3f2e1a', 'ofcbsc:jasmy', 'Jasmy Coin', 18, UnderlyingAsset['bsc:jasmy']),
  ofcBscToken('7c3f811e-9d6f-4b2e-af9e-7a8c9b6f2e5a', 'ofcbsc:near', 'NEAR Token', 18, UnderlyingAsset['bsc:near']),
  ofcBscToken(
    '5c7a9f2e-4b1e-3f2e-9d6f-7c8a1b6f2e5a',
    'ofcbsc:ocean',
    'Ocean Protocol',
    18,
    UnderlyingAsset['bsc:ocean']
  ),
  ofcBscToken('8a9f7c6a-1e3f-4b2e-8f9d-7a8c9b6f1e5a', 'ofcbsc:sand', 'The Sandbox', 18, UnderlyingAsset['bsc:sand']),
  ofcBscToken('9d6f8a4c-3f1e-4b2e-af9e-1a8c9b6f2e5a', 'ofcbsc:tusd', 'TrueUSD', 18, UnderlyingAsset['bsc:tusd']),
  ofcBscToken('7c1e9f8a-3f6a-4b2e-bf9d-7a8c9b1f2e1a', 'ofcbsc:wrose', 'Wrapped ROSE', 18, UnderlyingAsset['bsc:wrose']),
  ofcBscToken(
    '7c8f9d6a-1e3f-4b2e-af9e-7a9c126f2e5a',
    'ofcbsc:edu',
    'Open Campus EDU Coin',
    18,
    UnderlyingAsset['bsc:edu']
  ),
  ofcBscToken('9e5f6a1e-3f7c-4b2e-9d8f-8a7c9b4f2e1a', 'ofcbsc:mrs', 'Metars Genesis', 18, UnderlyingAsset['bsc:mrs']),
  ofcBscToken(
    '7c3f821e-9d6f-4b2e-af9e-7a8c9b6f2e5a',
    'ofcbsc:ong',
    'Ontology Gas Token',
    9,
    UnderlyingAsset['bsc:ong']
  ),
  ofcBscToken(
    '5c7a9f3e-4b1e-3f2e-9d6f-7c8a1b6f2e5a',
    'ofcbsc:ctk',
    'Shentu CertiK Token',
    6,
    UnderlyingAsset['bsc:ctk']
  ),
  ofcBscToken(
    '1a9f7c6a-1e3f-4b2e-af9d-7a8c9b6f2e5a',
    'ofcbsc:rdnt',
    'Radiant Capital',
    18,
    UnderlyingAsset['bsc:rdnt']
  ),
  ofcBscToken('9d6f8a7c-3f1e-4b2e-9f9e-1a8c9b6f2e5a', 'ofcbsc:mbx', 'MARBLEX', 18, UnderlyingAsset['bsc:mbx']),
  ofcBscToken('1c1e9f8a-3f6a-4b2e-af9d-7a8c9b6f2e1a', 'ofcbsc:mav', 'Maverick Token', 18, UnderlyingAsset['bsc:mav']),
  ofcBscToken('9e8f6a7c-311d-4b2e-8f9e-8a7c1b6f2e5a', 'ofcbsc:mct', 'MetaCraftToken', 18, UnderlyingAsset['bsc:mct']),
  ofcBscToken(
    '519d7f6a-4b1e-3f2e-9d8f-7c1e8b6f2e5a',
    'ofcbsc:thunder',
    'BSC-Peg Thunder Token',
    18,
    UnderlyingAsset['bsc:thunder']
  ),
  ofcBscToken('7c8f9d6a-1e3f-4b2e-af9e-7a9c1b3f2e5a', 'ofcbsc:atlas', 'Star Atlas', 8, UnderlyingAsset['bsc:atlas']),
  ofcBscToken('9e556a1e-3f7c-4b2e-9d8f-8a7c9b6f2e1a', 'ofcbsc:vidt', 'VIDT DAO', 18, UnderlyingAsset['bsc:vidt']),
  ofcBscToken(
    '7c3f8a1e-9d6f-4b2e-bf9e-7a8c9b6f2e5a',
    'ofcbsc:pax',
    'Binance-Peg Paxos Standard',
    18,
    UnderlyingAsset['bsc:pax']
  ),
  ofcBscToken(
    '5c7a9f84-4b1e-3f2e-9d6f-7c8a1b6f2e5a',
    'ofcbsc:unfi',
    'Unifi Protocol DAO',
    18,
    UnderlyingAsset['bsc:unfi']
  ),
  ofcBscToken('8a9f7c62-1e3f-4b2e-af9d-7a8c9b6f2e5a', 'ofcbsc:chess', 'Tranchess', 18, UnderlyingAsset['bsc:chess']),
  ofcBscToken(
    '9d6f8a7c-311e-4b2e-8f9e-1a8c9b6f2e5a',
    'ofcbsc:pols',
    'PolkastarterToken',
    18,
    UnderlyingAsset['bsc:pols']
  ),
  ofcBscToken(
    '7c119f8a-3f6a-4b2e-bf9d-7a8c9b6f2e1a',
    'ofcbsc:uft',
    'UniLend Finance Token',
    18,
    UnderlyingAsset['bsc:uft']
  ),
  ofcBscToken('9e8f6a7c-3f1d-4b2e-9f9e-8a7c1b6f2e5a', 'ofcbsc:wing', 'Wing Finance', 9, UnderlyingAsset['bsc:wing']),
  ofcBscToken(
    '529d7f6a-4b1e-3f2e-9d8f-7c1e8b6f2e5a',
    'ofcbsc:santos',
    'FC Santos Fan Token',
    8,
    UnderlyingAsset['bsc:santos']
  ),
  ofcBscToken(
    '7c8f916a-1e3f-4b2e-8f9e-7a9c1b6f2e5a',
    'ofcbsc:lazio',
    'FC Lazio Fan Token',
    8,
    UnderlyingAsset['bsc:lazio']
  ),
  ofcBscToken(
    '9e5f6a16-3f7c-4b2e-9d8f-8a7c9b6f2e1a',
    'ofcbsc:swap',
    'TrustSwap Token',
    18,
    UnderlyingAsset['bsc:swap']
  ),
  ofcBscToken('7c3f3a1e-9d6f-4b2e-af9e-7a8c9b6f2e5a', 'ofcbsc:troy', 'TROY', 18, UnderlyingAsset['bsc:troy']),
  ofcBscToken('5c7a8f9e-4b1e-3f2e-9d6f-2c8a1b6f2e5a', 'ofcbsc:volt', 'Volt Inu', 9, UnderlyingAsset['bsc:volt']),
  ofcBscToken(
    '8a9f7c63-1e3f-4b2e-af9d-7a8c9b6f2e5a',
    'ofcbsc:city',
    'Manchester City Fan Token',
    2,
    UnderlyingAsset['bsc:city']
  ),
  ofcBscToken('9d6f8a7c-3f1e-4b2e-8f9e-1a8c9b6f2e5a', 'ofcbsc:gft', 'Gifto', 18, UnderlyingAsset['bsc:gft']),
  ofcBscToken('7c1e9f8a-3f6a-4b2e-8f9d-7a8c9b6f2e1a', 'ofcbsc:glmr', 'Moonbeam', 18, UnderlyingAsset['bsc:glmr']),
  ofcBscToken(
    '9e8f6a7c-3f1d-4b2e-af9e-817c1b6f2e5a',
    'ofcbsc:gmt',
    'Green Metaverse Token',
    8,
    UnderlyingAsset['bsc:gmt']
  ),
  ofcBscToken('539d7f6a-4b1e-3f2e-9d8f-7c1e8b6f2e5a', 'ofcbsc:h2o', 'H2O DAO', 18, UnderlyingAsset['bsc:h2o']),
  ofcBscToken('7c8f9d6a-1e3f-4b2e-af9e-7a9c1b642e5a', 'ofcbsc:flux', 'Flux', 8, UnderlyingAsset['bsc:flux']),
  ofcBscToken('9e5f6a7e-3f7c-4b2e-9d8f-8a7c9b6f2e1a', 'ofcbsc:lto', 'LTO Network', 18, UnderlyingAsset['bsc:lto']),
  ofcBscToken('7c3f8a1e-9d6f-4b2e-af9e-7a8c4b6f2e5a', 'ofcbsc:kmd', 'Komodo', 18, UnderlyingAsset['bsc:kmd']),
  ofcBscToken(
    '5c7a8f9e-4b1e-3f2e-9d6f-3c8a1b6f2e5a',
    'ofcbsc:farm',
    'Harvest Finance',
    18,
    UnderlyingAsset['bsc:farm']
  ),
  ofcBscToken('8a9f4c6a-1e3f-4b2e-af9d-7a8c9b6f2e5a', 'ofcbsc:lina', 'Linear Finance', 18, UnderlyingAsset['bsc:lina']),
  ofcBscToken('721e9f8a-3f6a-4b2e-af9d-7a8c9b6f2e1a', 'ofcbsc:firo', 'Firo', 8, UnderlyingAsset['bsc:firo']),
  ofcBscToken(
    '9e8f6a7c-3f1d-4b2e-8f9e-8a7c1b6f2e5a',
    'ofcbsc:fdusd',
    'First Digital USD',
    18,
    UnderlyingAsset['bsc:fdusd']
  ),
  ofcBscToken('549d7f6a-4b1e-3f2e-9d8f-7c1e8b6f2e5a', 'ofcbsc:floki', 'FLOKI', 9, UnderlyingAsset['bsc:floki']),
  ofcBscToken('7c8f9d6a-1e3f-4b2e-8f9e-7a9c126f2e5a', 'ofcbsc:ldo', 'LIDO DAO', 18, UnderlyingAsset['bsc:ldo']),
  ofcBscToken('9e8f6a1e-3f7c-4b2e-9d8f-8a7c9b6f2e1a', 'ofcbsc:eos', 'EOS', 18, UnderlyingAsset['bsc:eos']),
  ofcBscToken('7c3f8a1e-9d1f-4b2e-bf9e-7a8c9b6f2e5a', 'ofcbsc:om', 'MANTRA DAO', 18, UnderlyingAsset['bsc:om']),
  ofcBscToken('5c7a8f9e-4b1e-3f2e-9d6f-7c8a1b6f2e5a', 'ofcbsc:usdd', 'USDD', 18, UnderlyingAsset['bsc:usdd']),
  ofcBscToken(
    '8a9f7c6a-1e3f-4b2e-bf9d-7a8c9b6f2e5a',
    'ofcbsc:alpaca',
    'Alpaca Finance',
    18,
    UnderlyingAsset['bsc:alpaca']
  ),
  ofcBscToken(
    '9d6f817c-3f1e-4b2e-af9e-1a8c9b6f2e5a',
    'ofcbsc:alpine',
    'Alpine F1 Team Fan Token',
    8,
    UnderlyingAsset['bsc:alpine']
  ),
  ofcBscToken('7c1e9f8a-3f6a-4b2e-8f9d-1a8c9b6f2e1a', 'ofcbsc:tko', 'Toko Token', 18, UnderlyingAsset['bsc:tko']),
  ofcBscToken('9e8f6a71-3f1d-4b2e-9f9e-8a7c1b6f2e5a', 'ofcbsc:vite', 'VITE', 18, UnderlyingAsset['bsc:vite']),
  ofcBscToken('5c9d5f6a-4b1e-3f2e-9d8f-7c1e8b6f2e5a', 'ofcbsc:mdx', 'Mdex', 18, UnderlyingAsset['bsc:mdx']),
  ofcBscToken('7c8f5d6a-1e3f-4b2e-af9e-7a9c1b6f2e5a', 'ofcbsc:multi', 'Multichain', 18, UnderlyingAsset['bsc:multi']),
  ofcBscToken(
    '7c3f8a1e-9d6f-4b2e-af9e-7a8c9b6f5e5a',
    'ofcbsc:psg',
    'Paris Saint-Germain Fan Token',
    2,
    UnderlyingAsset['bsc:psg']
  ),
  ofcBscToken('5c7a8f9e-4b1e-1f2e-9d6f-7c8a1b6f2e5a', 'ofcbsc:telos', 'Telos', 18, UnderlyingAsset['bsc:telos']),
  ofcBscToken('9ab9cf5e-71a5-407f-8233-8495a79e45dc', 'ofcbsc:fil', 'Filecoin', 18, UnderlyingAsset['bsc:fil']),
  ofcBscToken('1b227f23-8729-4b49-8c98-ed1470b6c82c', 'ofcbsc:ftm', 'Fantom', 18, UnderlyingAsset['bsc:ftm']),
  ofcBscToken('0c37610d-29b2-484e-b29a-7c744fa36d79', 'ofcbsc:comp', 'Compound', 18, UnderlyingAsset['bsc:comp']),
  ofcBscToken('ec88372f-33c1-4553-842c-0ccbc7cd2358', 'ofcbsc:uni', 'Uniswap', 18, UnderlyingAsset['bsc:uni']),
  ofcBscToken('1076917e-06d3-4c28-b26b-8f351ba74f2e', 'ofcbsc:yfi', 'yearn.finance', 18, UnderlyingAsset['bsc:yfi']),
  ofcBscToken('7982c847-0e57-4215-808e-8ea488b24515', 'ofcbsc:link', 'Chainlink', 18, UnderlyingAsset['bsc:link']),
  ofcBscToken(
    '5af23514-1f09-45cc-9a2d-305dd8de7c30',
    'ofcbsc:aitech',
    'Solidus Ai Tech',
    18,
    UnderlyingAsset['bsc:aitech']
  ),
  ofcBscToken('16b3a242-d500-4930-884a-183aa9038609', 'ofcbsc:sol', 'Solana', 18, UnderlyingAsset['bsc:sol']),
  tofcBscToken(
    'bf8a52e5-f416-46ea-95c2-a920dc204233',
    'ofctbsc:usd1',
    'Test USD1 Token',
    18,
    UnderlyingAsset['tbsc:usd1']
  ),
  tofcBscToken(
    'e9174338-0d26-4f49-b111-3487b60c9912',
    'ofctbsc:stgusd1',
    'Test USD1 Token',
    18,
    UnderlyingAsset['tbsc:stgusd1']
  ),
  ofcPolygonErc20(
    '547ce68f-cb4c-4618-bef3-9a0ebe9facd2',
    'ofcpolygon:sbc',
    'Stable Coin',
    18,
    UnderlyingAsset['polygon:sbc']
  ),
  ofcPolygonErc20(
    '413cd9b9-503a-452d-b257-95a1c82ec5e4',
    'ofcpolygon:link',
    'ChainLink Token',
    18,
    UnderlyingAsset['polygon:link']
  ),
  ofcPolygonErc20(
    '42ec9712-e47b-43c2-bec3-18cbc18fd944',
    'ofcpolygon:usdcv2',
    'USD Coin (native)',
    6,
    UnderlyingAsset['polygon:usdcv2']
  ),
  ofcPolygonErc20(
    'b4381484-7f8d-4d20-aa19-5c99e9d230d6',
    'ofcpolygon:cnkt',
    'Coinnekt',
    18,
    UnderlyingAsset['polygon:cnkt']
  ),
  ofcPolygonErc20(
    'a63bf18b-3462-403c-93f5-ff1b608622c2',
    'ofcpolygon:usdc',
    'USD Coin',
    6,
    UnderlyingAsset['polygon:usdc']
  ),
  ofcPolygonErc20(
    '659e66ef-2265-48d4-a73c-f98e479944d1',
    'ofcpolygon:tusd',
    'TrueUSD',
    18,
    UnderlyingAsset['polygon:tusd']
  ),
  ofcPolygonErc20(
    '115e52f9-91bc-4e40-b1cb-046167bb4b09',
    'ofcpolygon:usdt',
    'Tether USD',
    6,
    UnderlyingAsset['polygon:usdt']
  ),
  ofcPolygonErc20(
    'c2e7a6d3-77bd-4a47-9cd5-cfa681a5bc95',
    'ofcpolygon:1inch-wormhole',
    '1INCH (Wormhole)',
    18,
    UnderlyingAsset['polygon:1inch']
  ),
  ofcPolygonErc20(
    '7957de12-d928-42ca-ad0b-624057e87065',
    'ofcpolygon:aave',
    'Aave',
    18,
    UnderlyingAsset['polygon:aave']
  ),
  ofcPolygonErc20(
    '7cdf8f51-1ade-434a-905f-882d8a8fc678',
    'ofcpolygon:sand',
    'SAND',
    18,
    UnderlyingAsset['polygon:sand']
  ),
  ofcPolygonErc20(
    'a6b29d29-412c-4dc9-9a26-edcc1339818a',
    'ofcpolygon:sol-wormhole',
    'Wrapped SOL (Wormhole)',
    9,
    UnderlyingAsset['polygon:sol']
  ),
  ofcPolygonErc20(
    '7a7e983f-44be-4692-8a94-b0c14574f96a',
    'ofcpolygon:wbtc',
    'Wrapped BTC',
    8,
    UnderlyingAsset['polygon:wbtc']
  ),
  ofcPolygonErc20(
    '6fb5df7d-95a1-47a8-b733-3bc99a82ce22',
    'ofcpolygon:mv',
    'GensoKishi Metaverse',
    18,
    UnderlyingAsset['polygon:mv']
  ),
  ofcPolygonErc20(
    '24fbf402-9446-4eee-ace1-94fef6983bfb',
    'ofcpolygon:bid',
    'BidNow',
    18,
    UnderlyingAsset['polygon:bid']
  ),
  ofcPolygonErc20(
    '6d951280-8086-41fe-bf48-7985b425dead',
    'ofcpolygon:tcs',
    'TCS Token',
    18,
    UnderlyingAsset['polygon:tcs']
  ),
  ofcPolygonErc20(
    'bde9aea4-027d-48c3-95c7-e1a74bc5aa06',
    'ofcpolygon:buidl',
    'BlackRock USD Institutional Digital Liquidity Fund',
    6,
    UnderlyingAsset['polygon:buidl']
  ),
  ofcPolygonErc20(
    '8bec43b8-62e2-4695-96ac-cd60751e0539',
    'ofcpolygon:benji',
    'Franklin OnChain U.S. Government Money Fund',
    18,
    UnderlyingAsset['polygon:benji']
  ),
  ofcPolygonErc20(
    '82855675-ecfa-4acb-a489-8d7b826d2783',
    'ofcpolygon:weth',
    'Wrapped Ether',
    18,
    UnderlyingAsset['polygon:weth']
  ),
  ofcPolygonErc20(
    'ea7f06d0-32b4-4f8d-b0ab-22e447e141fa',
    'ofcpolygon:dimo',
    'Dimo',
    18,
    UnderlyingAsset['polygon:dimo']
  ),
  ofcPolygonErc20(
    '16c4bfe4-5253-4491-8d7e-6d586f133443',
    'ofcpolygon:xsgd',
    'XSGD',
    6,
    UnderlyingAsset['polygon:xsgd']
  ),
  ofcPolygonErc20(
    '26eda2a9-0559-4f18-9bb7-547c2682b742',
    'ofcpolygon:treta',
    'Treta',
    18,
    UnderlyingAsset['polygon:treta']
  ),
  ofcPolygonErc20(
    'fb5952ae-514f-4b1b-a172-bf62d9c4dbf8',
    'ofcpolygon:vcnt',
    'ViciCoin',
    18,
    UnderlyingAsset['polygon:vcnt']
  ),
  ofcPolygonErc20(
    '7874696a-e285-450e-917d-369d524e2938',
    'ofcpolygon:vext',
    'Veloce',
    18,
    UnderlyingAsset['polygon:vext']
  ),
  ofcPolygonErc20(
    '62262f53-4859-427d-bcdf-62354bd1e641',
    'ofcpolygon:zed',
    'ZED RUN',
    18,
    UnderlyingAsset['polygon:zed']
  ),
  ofcPolygonErc20(
    '85b4ad95-1761-482a-8a57-ab7fdd845fb1',
    'ofcpolygon:ape',
    'ApeCoin',
    18,
    UnderlyingAsset['polygon:ape']
  ),
  ofcPolygonErc20(
    'd1ff60e6-cf15-4ef0-bf0b-a65313b3ac70',
    'ofcpolygon:cel',
    'Celsius',
    4,
    UnderlyingAsset['polygon:cel']
  ),
  ofcPolygonErc20(
    '78cdcaea-7668-41f3-bdd8-6ce7b44ea56b',
    'ofcpolygon:comp-wormhole',
    'Compound (Wormhole)',
    18,
    UnderlyingAsset['polygon:comp']
  ),
  ofcPolygonErc20('b1868a45-d1ab-43fd-8d15-55c86ba34428', 'ofcpolygon:crv', 'CRV', 18, UnderlyingAsset['polygon:crv']),
  ofcPolygonErc20(
    '4d7c8e4c-9ba8-420c-8982-29e0eb88d1e3',
    'ofcpolygon:dai',
    'Dai Stablecoin',
    18,
    UnderlyingAsset['polygon:dai']
  ),
  ofcPolygonErc20(
    'b44eba68-8c58-4323-80f0-ff699c209f3f',
    'ofcpolygon:fcd',
    'FreshCut Diamond',
    18,
    UnderlyingAsset['polygon:fcd']
  ),
  ofcPolygonErc20(
    '2cbc1c1b-dd57-4efe-94f8-cc5ca3fc4acf',
    'ofcpolygon:fly',
    'Flycoin',
    18,
    UnderlyingAsset['polygon:fly']
  ),
  ofcPolygonErc20(
    'b020d880-99a1-42bf-b471-ccbfd3a64b9d',
    'ofcpolygon:frax',
    'Frax',
    18,
    UnderlyingAsset['polygon:frax']
  ),
  ofcPolygonErc20(
    'c7d91dc9-c1c4-4a8d-883d-e9ab70c0b8b5',
    'ofcpolygon:gfc',
    'Gcoin',
    18,
    UnderlyingAsset['polygon:gfc']
  ),
  ofcPolygonErc20(
    '9d6be533-96a7-4d02-a757-4eaf38eba215',
    'ofcpolygon:rbw',
    'Rainbow Token',
    18,
    UnderlyingAsset['polygon:rbw']
  ),
  ofcPolygonErc20('b05a3d54-34ad-4dbd-aa9f-712da4bf0344', 'ofcpolygon:srm', 'Serum', 6, UnderlyingAsset['polygon:srm']),
  ofcPolygonErc20(
    '4e1f2154-cfba-4ffa-929c-aab96b9c15b6',
    'ofcpolygon:sushi',
    'Sushi',
    18,
    UnderlyingAsset['polygon:sushi']
  ),
  ofcPolygonErc20(
    '7b0679e0-7f0d-4c32-858c-e67398ad1e72',
    'ofcpolygon:wavax-wormhole',
    'Wrapped AVAX (wormhole)',
    18,
    UnderlyingAsset['polygon:wavax']
  ),
  ofcPolygonErc20(
    '43ae6089-cfd8-456e-9d22-56fde17bd22c',
    'ofcpolygon:wbnb-wormhole',
    'Wrapped BNB (Wormhole)',
    18,
    UnderlyingAsset['polygon:wbnb']
  ),
  ofcPolygonErc20(
    '7d6bb17c-2e0d-4fd3-af16-8e7d48b82c46',
    'ofcpolygon:wftm-wormhole',
    'Wrapped FTM (Wormhole)',
    18,
    UnderlyingAsset['polygon:wftm']
  ),
  ofcPolygonErc20(
    '3e68132e-ee5e-4c61-bad8-516e6a7a9d35',
    'ofcpolygon:wmatic',
    'Wrapped Matic',
    18,
    UnderlyingAsset['polygon:wmatic']
  ),
  ofcPolygonErc20(
    'd20e0df0-540c-4630-9cc1-c73705ef9df6',
    'ofcpolygon:woo',
    'Wootrade Network',
    18,
    UnderlyingAsset['polygon:woo']
  ),
  ofcPolygonErc20(
    '408a12d5-64ac-4bc1-8711-1c6546b8e2a7',
    'ofcpolygon:yfi-wormhole',
    'Wrapped YFI (Wormhole)',
    18,
    UnderlyingAsset['polygon:yfi']
  ),
  ofcPolygonErc20(
    '13d0ed50-0d6e-45cf-a90a-542103ad39d0',
    'ofcpolygon:moca',
    'Moca',
    18,
    UnderlyingAsset['polygon:moca']
  ),
  ofcPolygonErc20(
    'f534b522-2a14-43b2-95b1-a7da595a018e',
    'ofcpolygon:geod',
    'GEODNET',
    18,
    UnderlyingAsset['polygon:geod']
  ),
  ofcPolygonErc20(
    '9016007d-f142-49bc-a07d-c1351c784945',
    'ofcpolygon:copm',
    'COP Minteo',
    18,
    UnderlyingAsset['polygon:copm']
  ),
  ofcPolygonErc20(
    'e5812e67-f82d-4f9f-9018-9ed20ba2f871',
    'ofcpolygon:mask',
    'Mask Network',
    18,
    UnderlyingAsset['polygon:mask']
  ),
  ofcPolygonErc20(
    'b910d91a-da77-4602-91f4-a9be4d20e7aa',
    'ofcpolygon:agix',
    'SingularityNET Token',
    18,
    UnderlyingAsset['polygon:agix']
  ),
  ofcPolygonErc20(
    '81d6d44e-53b0-45ad-b62e-3f8b8c529784',
    'ofcpolygon:ali',
    'Artificial Liquid Intelligence Token',
    18,
    UnderlyingAsset['polygon:ali']
  ),
  ofcPolygonErc20(
    '049fc94e-1c7e-443f-a0de-444fd21af4e7',
    'ofcpolygon:avax',
    'Avalanche Token',
    18,
    UnderlyingAsset['polygon:avax']
  ),
  ofcPolygonErc20(
    'a917ef65-8856-45f2-bfb2-e1174eff95cb',
    'ofcpolygon:bal',
    'Balancer',
    18,
    UnderlyingAsset['polygon:bal']
  ),
  ofcPolygonErc20(
    '4806a71e-a6d0-4e5d-91d5-feec51f7a6ae',
    'ofcpolygon:band',
    'BandToken',
    18,
    UnderlyingAsset['polygon:band']
  ),
  ofcPolygonErc20(
    '4be0804d-ec11-41a7-8873-0f24d0122254',
    'ofcpolygon:bcut',
    'bitsCrunch Token',
    18,
    UnderlyingAsset['polygon:bcut']
  ),
  ofcPolygonErc20(
    '674c9a89-abb4-48a3-a88c-0c9bce518c7b',
    'ofcpolygon:blz',
    'Bluzelle',
    18,
    UnderlyingAsset['polygon:blz']
  ),
  ofcPolygonErc20('2ab92e0a-5012-4f76-ae9b-a34a2b8adb71', 'ofcpolygon:bnb', 'BNB', 18, UnderlyingAsset['polygon:bnb']),
  ofcPolygonErc20(
    'e6da6d36-4914-407d-9c3b-7dd7a4d66af8',
    'ofcpolygon:bnt',
    'Bancor',
    18,
    UnderlyingAsset['polygon:bnt']
  ),
  ofcPolygonErc20(
    'fa08f0a2-ef30-4b40-939e-43459910f66f',
    'ofcpolygon:busd',
    'BUSD Token',
    18,
    UnderlyingAsset['polygon:busd']
  ),
  ofcPolygonErc20(
    'b12a9d51-3067-47d2-945e-65b3cd414532',
    'ofcpolygon:chz',
    'chiliZ',
    18,
    UnderlyingAsset['polygon:chz']
  ),
  ofcPolygonErc20(
    '257a2ea2-3487-465b-b417-5a80d1a38341',
    'ofcpolygon:dipe',
    'DIPE',
    6,
    UnderlyingAsset['polygon:dipe']
  ),
  ofcPolygonErc20(
    '72192c10-d060-4b23-a722-374c6ff14be1',
    'ofcpolygon:elon',
    'Dogelon',
    18,
    UnderlyingAsset['polygon:elon']
  ),
  ofcPolygonErc20(
    '631b954f-9a45-41e3-8841-d2fe49484151',
    'ofcpolygon:enj',
    'EnjinCoin',
    18,
    UnderlyingAsset['polygon:enj']
  ),
  ofcPolygonErc20(
    '173ecd0d-c73b-4322-aee2-50d0dc791e23',
    'ofcpolygon:euroe',
    'EUROe Stablecoin',
    6,
    UnderlyingAsset['polygon:euroe']
  ),
  ofcPolygonErc20(
    '0ea61c1a-7588-4ea0-9ca5-6b8be1c46366',
    'ofcpolygon:fet',
    'Fetch',
    18,
    UnderlyingAsset['polygon:fet']
  ),
  ofcPolygonErc20(
    '15f301e0-431c-4410-972d-6e45c3937492',
    'ofcpolygon:forth',
    'Ampleforth Governance',
    18,
    UnderlyingAsset['polygon:forth']
  ),
  ofcPolygonErc20(
    '430d99c2-2baa-425e-8ea9-c7c8f92a6fe9',
    'ofcpolygon:glm',
    'Golem Network Token',
    18,
    UnderlyingAsset['polygon:glm']
  ),
  ofcPolygonErc20('9b748e49-e91d-4297-8f35-e6000187276b', 'ofcpolygon:gmt', 'GMT', 8, UnderlyingAsset['polygon:gmt']),
  ofcPolygonErc20(
    '39ea8a85-a0b8-4c44-bc68-fa6cda29c6c4',
    'ofcpolygon:gno',
    'Gnosis',
    18,
    UnderlyingAsset['polygon:gno']
  ),
  ofcPolygonErc20(
    '95457f51-01ed-47ba-9110-627bfaa6eb04',
    'ofcpolygon:gohm',
    'Governance OHM',
    18,
    UnderlyingAsset['polygon:gohm']
  ),
  ofcPolygonErc20(
    'b4ccb201-c80f-4295-8cc6-596d4f4be0f4',
    'ofcpolygon:grt',
    'Graph',
    18,
    UnderlyingAsset['polygon:grt']
  ),
  ofcPolygonErc20(
    'cc3e949c-720b-46b9-bde2-d7306e393b60',
    'ofcpolygon:gtc',
    'Gitcoin (PoS)',
    18,
    UnderlyingAsset['polygon:gtc']
  ),
  ofcPolygonErc20(
    '485022f8-1930-453b-909e-1aa5f406e824',
    'ofcpolygon:gusd',
    'Gemini dollar',
    2,
    UnderlyingAsset['polygon:gusd']
  ),
  ofcPolygonErc20(
    'a6eb179c-c5e5-429d-8cfe-6d01ddf3c9cb',
    'ofcpolygon:heth',
    'ETH Hop Token',
    18,
    UnderlyingAsset['polygon:heth']
  ),
  ofcPolygonErc20('5a6976af-0546-48ee-b451-7c8abb93e892', 'ofcpolygon:hex', 'HEX', 8, UnderlyingAsset['polygon:hex']),
  ofcPolygonErc20(
    '5d428183-398c-42de-ae71-a42f1b4f941f',
    'ofcpolygon:hot',
    'HoloToken',
    18,
    UnderlyingAsset['polygon:hot']
  ),
  ofcPolygonErc20(
    'adceecd9-0e84-4abb-b6fd-dadf2f1f4a4a',
    'ofcpolygon:inj',
    'Injective Token',
    18,
    UnderlyingAsset['polygon:inj']
  ),
  ofcPolygonErc20(
    '9c3d5127-72a6-4b44-8932-ffcc733532e9',
    'ofcpolygon:iotx',
    'IoTeX Network',
    18,
    UnderlyingAsset['polygon:iotx']
  ),
  ofcPolygonErc20(
    '62ece06c-e202-4bcf-8a08-7d321ab9e634',
    'ofcpolygon:l3usd',
    'L3USD',
    18,
    UnderlyingAsset['polygon:l3usd']
  ),
  ofcPolygonErc20(
    '1774f7fb-e6e6-436a-850f-a824bc6d5e72',
    'ofcpolygon:lif3',
    'LIF3',
    18,
    UnderlyingAsset['polygon:lif3']
  ),
  ofcPolygonErc20(
    '0303974a-c9cb-4dee-bb55-3f1e3da41893',
    'ofcpolygon:lit',
    'Litentry',
    18,
    UnderlyingAsset['polygon:lit']
  ),
  ofcPolygonErc20(
    '0dbdb1ad-f959-42a8-97de-d96a8f1be944',
    'ofcpolygon:lrc',
    'LoopringCoin V2',
    18,
    UnderlyingAsset['polygon:lrc']
  ),
  ofcPolygonErc20(
    '33cea60a-3106-4b02-b718-0eef8afda6be',
    'ofcpolygon:mana',
    'Decentraland',
    18,
    UnderlyingAsset['polygon:mana']
  ),
  ofcPolygonErc20(
    'cf8f2170-1b96-411c-831b-7ea0c065064f',
    'ofcpolygon:mkr',
    'Maker',
    18,
    UnderlyingAsset['polygon:mkr']
  ),
  ofcPolygonErc20(
    '92ddee49-4409-4aab-b7dc-f8b9bb956cd1',
    'ofcpolygon:nexo',
    'Nexo',
    18,
    UnderlyingAsset['polygon:nexo']
  ),
  ofcPolygonErc20(
    '858ddcbc-2bfd-4183-8271-d95c12e27bd7',
    'ofcpolygon:npt',
    'NEOPIN Token',
    18,
    UnderlyingAsset['polygon:npt']
  ),
  ofcPolygonErc20(
    'b03c1ff4-4fb1-4e94-9c6b-f9c50717203c',
    'ofcpolygon:om',
    'MANTRA DAO',
    18,
    UnderlyingAsset['polygon:om']
  ),
  ofcPolygonErc20(
    'e48b7abf-f409-4709-b5bb-0f97d917cf6f',
    'ofcpolygon:ont',
    'Poly-Peg Ontology Token',
    9,
    UnderlyingAsset['polygon:ont']
  ),
  ofcPolygonErc20(
    '734a0b5f-f6ee-4073-a480-e1f15e225767',
    'ofcpolygon:ooki',
    'Ooki Protocol',
    18,
    UnderlyingAsset['polygon:ooki']
  ),
  ofcPolygonErc20(
    'bf17ae96-72ee-49d5-9c31-758bc102dad1',
    'ofcpolygon:orb',
    'OrbCity (ORB)',
    18,
    UnderlyingAsset['polygon:orb']
  ),
  ofcPolygonErc20(
    '5c217564-07d9-47e8-87af-1ca0ebf30d26',
    'ofcpolygon:oxt',
    'Orchid',
    18,
    UnderlyingAsset['polygon:oxt']
  ),
  ofcPolygonErc20(
    'e4d5929c-4c52-430a-a4d6-aca61997b833',
    'ofcpolygon:pax',
    'Paxos Standard',
    18,
    UnderlyingAsset['polygon:pax']
  ),
  ofcPolygonErc20(
    '07998da1-b196-4b52-948a-85a086f9e08f',
    'ofcpolygon:paxg',
    'Paxos Gold',
    18,
    UnderlyingAsset['polygon:paxg']
  ),
  ofcPolygonErc20('8a74539f-471e-4cee-930a-fe238af01871', 'ofcpolygon:pme', 'PME', 0, UnderlyingAsset['polygon:pme']),
  ofcPolygonErc20(
    'e356c3c0-ba8b-4a66-8e4e-c3e5d203f435',
    'ofcpolygon:powr',
    'PowerLedger',
    18,
    UnderlyingAsset['polygon:powr']
  ),
  ofcPolygonErc20(
    'd21259f1-f7a6-44fc-b9b5-2333ba34cdcf',
    'ofcpolygon:pyr',
    'PYR Token',
    18,
    UnderlyingAsset['polygon:pyr']
  ),
  ofcPolygonErc20(
    'd094bef1-1773-406a-96dd-e8da0bd0dd71',
    'ofcpolygon:renbtc',
    'renBTC',
    8,
    UnderlyingAsset['polygon:renbtc']
  ),
  ofcPolygonErc20(
    '9f4010d5-50b7-4a63-8e72-c019b537acab',
    'ofcpolygon:req',
    'Request',
    18,
    UnderlyingAsset['polygon:req']
  ),
  ofcPolygonErc20(
    'f47fc78d-05d5-4df9-b9dc-fc9bee0b5da2',
    'ofcpolygon:rndr',
    'Render Token',
    18,
    UnderlyingAsset['polygon:rndr']
  ),
  ofcPolygonErc20(
    '5c17b285-4c8f-4a1e-a10f-98624956a719',
    'ofcpolygon:route',
    'Route (ROUTE)',
    18,
    UnderlyingAsset['polygon:route']
  ),
  ofcPolygonErc20(
    '9ee3afa7-d644-4a3d-8459-7679c0c5dbfd',
    'ofcpolygon:shib',
    'SHIBA INU (PoS)',
    18,
    UnderlyingAsset['polygon:shib']
  ),
  ofcPolygonErc20(
    '0e61469e-745b-4453-9da2-a384b636e634',
    'ofcpolygon:snx',
    'Synthetix Network Token (PoS)',
    18,
    UnderlyingAsset['polygon:snx']
  ),
  ofcPolygonErc20(
    '9c50b095-bde1-41cd-aafd-2c8d4c309a51',
    'ofcpolygon:super',
    'SuperFarm',
    18,
    UnderlyingAsset['polygon:super']
  ),
  ofcPolygonErc20(
    '9121803e-0473-42d3-b55d-f2ab92b0a159',
    'ofcpolygon:swap',
    'TrustSwap Token',
    18,
    UnderlyingAsset['polygon:swap']
  ),
  ofcPolygonErc20(
    '1b244d52-6b4c-4f5e-9b52-78d4ba29d75c',
    'ofcpolygon:sxp',
    'Swipe',
    18,
    UnderlyingAsset['polygon:sxp']
  ),
  ofcPolygonErc20(
    'd564f196-2a6d-4c25-88b9-7768b01dbd4a',
    'ofcpolygon:trb',
    'Tellor Tributes',
    18,
    UnderlyingAsset['polygon:trb']
  ),
  ofcPolygonErc20(
    '8b2904a0-4e6e-456e-beaa-ca0ee07decde',
    'ofcpolygon:uft',
    'UniLend Finance Token',
    18,
    UnderlyingAsset['polygon:uft']
  ),
  ofcPolygonErc20('3e4652c4-8122-448d-8cf6-1efea18cd963', 'ofcpolygon:uhu', 'Uhu', 18, UnderlyingAsset['polygon:uhu']),
  ofcPolygonErc20(
    '2e31da22-1824-4f3e-86f2-51f15971e4f0',
    'ofcpolygon:uma',
    'UMA Voting Token (v1)',
    18,
    UnderlyingAsset['polygon:uma']
  ),
  ofcPolygonErc20(
    'ad4a98a9-096a-4743-9881-2ac66eff214b',
    'ofcpolygon:uni',
    'Uniswap',
    18,
    UnderlyingAsset['polygon:uni']
  ),
  ofcPolygonErc20(
    'c6e1880d-eed5-4729-9128-5a71e47b2681',
    'ofcpolygon:vanry',
    'Vanar Chain Token',
    18,
    UnderlyingAsset['polygon:vanry']
  ),
  ofcPolygonErc20(
    '1d5f140f-bc72-47b6-a80e-332e54f3c8dc',
    'ofcpolygon:naka',
    'Nakamoto Games',
    18,
    UnderlyingAsset['polygon:naka']
  ),
  ofcPolygonErc20(
    '54c8d334-e87c-445d-abe1-9cf6741534ba',
    'ofcpolygon:volt',
    'Volt Inu',
    9,
    UnderlyingAsset['polygon:volt']
  ),
  ofcPolygonErc20(
    '37d33ab5-7a28-4823-bfbb-86cb616180d2',
    'ofcpolygon:voxel',
    'VOXEL Token',
    18,
    UnderlyingAsset['polygon:voxel']
  ),
  ofcPolygonErc20(
    '4b37fd1c-23c4-46fe-bbc1-bad036a9b6d0',
    'ofcpolygon:wrx',
    'Wazirx (PoS)',
    8,
    UnderlyingAsset['polygon:wrx']
  ),
  ofcPolygonErc20('c0556aae-6646-4160-b4cc-db361af3019c', 'ofcpolygon:zrx', 'ZRX', 18, UnderlyingAsset['polygon:zrx']),
  tofcPolygonErc20(
    '62f4329d-11cd-4875-b91b-9ceae66c9439',
    'ofctpolygon:link',
    'Polygon Test LINK',
    18,
    UnderlyingAsset['tpolygon:link']
  ),
  tofcPolygonErc20(
    '47f2a012-400b-48c1-bad8-e6abfd5da568',
    'ofctpolygon:usdc',
    'USD Coin',
    6,
    UnderlyingAsset['tpolygon:usdc']
  ),
  tofcPolygonErc20(
    '2136098f-9949-43a9-90f2-d8e5f0855e5d',
    'ofctpolygon:usdt',
    'Tether USD',
    6,
    UnderlyingAsset['tpolygon:usdt']
  ),
  tofcPolygonErc20(
    '46100d09-4f3d-4b61-8f49-99d98b8f64c0',
    'ofctpolygon:xsgd',
    'XSGD',
    6,
    UnderlyingAsset['tpolygon:xsgd']
  ),
  tofcPolygonErc20(
    '6ea455da-2784-4717-a4f6-22b440465546',
    'ofctpolygon:testcopm',
    'TESTCOP Minteo',
    18,
    UnderlyingAsset['tpolygon:testcopm']
  ),

  ofcAlgoToken(
    'fec37305-8fb8-4c23-b42c-b4696d579eb9',
    'ofcalgo:usdc',
    'Algorand USDC',
    6,
    UnderlyingAsset['algo:USDC-31566704']
  ),

  tofcAlgoToken(
    'a4965de2-467b-45f6-9729-35f57fd6f035',
    'ofctalgo:usdc',
    'Test Algorand USDC',
    6,
    UnderlyingAsset['talgo:USDC-10458941']
  ),

  ofcHederaToken(
    'a7eceae2-145c-4d35-a8d4-3c1149c2fe06',
    'ofchbar:usdc',
    'Mainnet Hedera USD Coin',
    6,
    UnderlyingAsset.USDC
  ),
  ofcHederaToken(
    'd59935a2-e435-4ffa-b519-443310c80830',
    'ofchbar:karate',
    'Karate Combat',
    8,
    UnderlyingAsset['hbar:karate']
  ),
  ofcHederaToken(
    '0e2b2946-3e4f-4fc1-a3a0-650850e37207',
    'ofchbar:co2e',
    'OrbexCO2-dAluminium',
    3,
    UnderlyingAsset['hbar:co2e']
  ),
  ofcHederaToken(
    'f15365a0-924f-47aa-8e41-02022079a368',
    'ofchbar:sauce',
    'SaucerSwap',
    6,
    UnderlyingAsset['hbar:sauce']
  ),
  ofcHederaToken('25496b3d-0358-4f40-8ef4-2b8330e2d00c', 'ofchbar:dovu', 'DOVU', 8, UnderlyingAsset['hbar:dovu']),
  ofcHederaToken('9db9ba12-13e2-438f-a964-a853de847084', 'ofchbar:pack', 'HashPack', 6, UnderlyingAsset['hbar:pack']),
  ofcHederaToken('4b801f44-ede2-46e9-97df-89d641c0136e', 'ofchbar:jam', 'Tune.Fm', 8, UnderlyingAsset['hbar:jam']),
  ofcHederaToken('368ae3e4-edc1-496e-956d-e346c336c917', 'ofchbar:berry', 'Berry', 6, UnderlyingAsset['hbar:berry']),
  ofcHederaToken(
    '7fef72fa-01bf-452e-952d-4d403475ca76',
    'ofchbar:bonzo',
    'Bonzo Finance',
    8,
    UnderlyingAsset['hbar:bonzo']
  ),
  ofcHederaToken(
    '3294e3f7-8996-4de8-8b56-fd0303080bbf',
    'ofchbar:hsuite',
    'HbarSuite',
    4,
    UnderlyingAsset['hbar:hsuite']
  ),

  tofcHederaToken(
    'e12614d8-21de-4303-91fa-f13a44c4902a',
    'ofcthbar:usdc',
    'Testnet Hedera USD Coin',
    6,
    UnderlyingAsset.USDC
  ),

  ofcStellarToken(
    'fd90a80b-d615-434e-9821-1ef179a06071',
    'ofcxlm:usdc',
    'Stellar USDC',
    7,
    UnderlyingAsset['xlm:USDC-GA5ZSEJYB37JRC5AVCIA5MOP4RHTM335X2KGX3IHOJAPP5RE34K4KZVN']
  ),

  ofcStellarToken(
    '612c9f4e-3c0d-496b-97cb-b4035ded678d',
    'ofcxlm:benji',
    'Benji',
    7,
    UnderlyingAsset['xlm:BENJI-GBHNGLLIE3KWGKCHIKMHJ5HVZHYIK7WTBE4QF5PLAKL4CJGSEU7HZIW5']
  ),

  ofcStellarToken(
    '0b731a87-9ed2-4a5b-a7ac-59c3a6d37ea6',
    'ofcxlm:gbenji',
    'Gbenji',
    7,
    UnderlyingAsset['xlm:gBENJI-GD5J73EKK5IYL5XS3FBTHHX7CZIYRP7QXDL57XFWGC2WVYWT326OBXRP']
  ),

  tofcStellarToken(
    '4883a062-c38c-43d9-92c6-7cec9aaef995',
    'ofctxlm:tst',
    'Test Stellar BitGo Test Token',
    7,
    UnderlyingAsset['txlm:TST-GBQTIOS3XGHB7LVYGBKQVJGCZ3R4JL5E4CBSWJ5ALIJUHBKS6263644L']
  ),
  tofcArbethErc20(
    '2489c0e2-c13f-4287-bd1f-03dcd0a8562e',
    'ofctarbeth:link',
    'Arbitrum Test LINK',
    18,
    UnderlyingAsset['tarbeth:link']
  ),
  ofcaptToken(
    '6d027643-3d96-4627-8312-1151a793d4f8',
    'ofcapt:usdc',
    'USD Coin',
    6,
    UnderlyingAsset['apt:usdc'],
    APT_OFC_TOKEN_FEATURES
  ),
  ofcaptToken(
    '5d781823-37b5-4e50-bc3b-d078420f2972',
    'ofcapt:benji',
    'Frk OnChain US Gov Mon Fd',
    9,
    UnderlyingAsset['apt:benji'],
    APT_OFC_TOKEN_FEATURES
  ),
  ofcaptToken(
    'd15ec98e-1c8f-4c2d-9ede-e34edb3980b5',
    'ofcapt:usdt',
    'USD Tether',
    6,
    UnderlyingAsset['apt:usdt'],
    APT_OFC_TOKEN_FEATURES
  ),
  ofcStxToken('2d2f9c7f-7d10-480e-a0ef-6893cf4d3493', 'ofcstx:sbtc', 'sBTC', 8, UnderlyingAsset['stx:sbtc']),
  ofcStxToken('cc76810a-e19c-4123-ad0c-be39ce08550a', 'ofcstx:susdh', 'sUSDH', 8, UnderlyingAsset['stx:susdh']),
  ofcStxToken('df131c24-8458-49ea-8f7d-7dcce6b13ad9', 'ofcstx:ststx', 'stSTX', 6, UnderlyingAsset['stx:ststx']),
  tofcStxToken('a7f63434-b424-4f8f-94d8-476f827e4d1b', 'ofctstx:tsbtc', 'Test sBTC', 8, UnderlyingAsset['tstx:tsbtc']),
  ofcStxToken('10210906-6701-4c25-a204-0fe7399bae83', 'ofcstx:alex', 'Alex Labs', 8, UnderlyingAsset['stx:alex']),
  ofcStxToken(
    '6eefa66f-3065-48db-b78f-3ae4e2172a41',
    'ofcstx:aeusdc',
    'Allbridge Bridged USDC',
    6,
    UnderlyingAsset['stx:aeusdc']
  ),
  ofcStxToken('b4ef967b-7aa3-4252-9366-bbcffffd1c4d', 'ofcstx:usdh', 'USDH', 8, UnderlyingAsset['stx:usdh']),
  ofcStxToken('511fc482-d962-4c29-9921-4a7d99405e64', 'ofcstx:welsh', 'Welsh', 6, UnderlyingAsset['stx:welsh']),
];<|MERGE_RESOLUTION|>--- conflicted
+++ resolved
@@ -780,7 +780,6 @@
     SOL_TOKEN_FEATURES
   ),
   ofcsolToken(
-<<<<<<< HEAD
     '84304532-c319-4d24-977c-63ab57330cf7',
     'ofcsol:would',
     'Would',
@@ -860,13 +859,8 @@
     UnderlyingAsset['sol:launchcoin'],
     SOL_TOKEN_FEATURES
   ),
-  ofcsolToken(
-    '5b739473-b679-47ef-8312-c63e61e2e00c',
-    'ofcsol:stik',
-    'Staika',
-    9,
-    UnderlyingAsset['sol:stik'],
-=======
+  ofcsolToken('5b739473-b679-47ef-8312-c63e61e2e00c', 'ofcsol:stik', 'Staika', 9, UnderlyingAsset['sol:stik']),
+  ofcsolToken(
     '35196f56-2259-470b-9ff1-1d4271a518be',
     'ofcsol:chill',
     'Chillchat',
@@ -888,7 +882,6 @@
     'BENJI',
     9,
     UnderlyingAsset['sol:benji'],
->>>>>>> d91a4d54
     SOL_TOKEN_FEATURES
   ),
   tofcsolToken(
