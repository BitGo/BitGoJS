{
  "name": "@bitgo/sdk-coin-fetch",
  "version": "1.1.0",
  "description": "BitGo SDK coin library for Fetch",
  "main": "./dist/src/index.js",
  "types": "./dist/src/index.d.ts",
  "scripts": {
    "build": "yarn tsc --build --incremental --verbose .",
    "fmt": "prettier --write .",
    "check-fmt": "prettier --check .",
    "clean": "rm -r ./dist",
    "lint": "eslint --quiet .",
    "prepare": "npm run build",
    "test": "npm run coverage",
    "coverage": "nyc -- npm run unit-test",
    "unit-test": "mocha"
  },
  "author": "BitGo SDK Team <sdkteam@bitgo.com>",
  "license": "MIT",
  "engines": {
    "node": ">=18 <21"
  },
  "repository": {
    "type": "git",
    "url": "https://github.com/BitGo/BitGoJS.git",
    "directory": "modules/sdk-coin-fetch"
  },
  "lint-staged": {
    "*.{js,ts}": [
      "yarn prettier --write",
      "yarn eslint --fix"
    ]
  },
  "publishConfig": {
    "access": "public"
  },
  "nyc": {
    "extension": [
      ".ts"
    ]
  },
  "dependencies": {
<<<<<<< HEAD
    "@bitgo/abstract-cosmos": "^11.7.3",
    "@bitgo/sdk-core": "^33.2.0",
    "@bitgo/statics": "^52.2.0",
    "@cosmjs/stargate": "^0.29.5"
=======
    "@bitgo/abstract-cosmos": "^11.7.2",
    "@bitgo/sdk-core": "^33.1.0",
    "@bitgo/statics": "^52.1.0",
    "@cosmjs/stargate": "^0.29.5",
    "@cosmjs/amino": "^0.29.5",
    "@cosmjs/encoding": "^0.29.5",
    "@cosmjs/stargate": "^0.29.5",
    "bignumber.js": "^9.1.1"
>>>>>>> c42cc74a
  },
  "devDependencies": {
    "@bitgo/sdk-api": "^1.62.3",
    "@bitgo/sdk-test": "^8.0.84"
  }
}<|MERGE_RESOLUTION|>--- conflicted
+++ resolved
@@ -40,21 +40,14 @@
     ]
   },
   "dependencies": {
-<<<<<<< HEAD
     "@bitgo/abstract-cosmos": "^11.7.3",
     "@bitgo/sdk-core": "^33.2.0",
     "@bitgo/statics": "^52.2.0",
-    "@cosmjs/stargate": "^0.29.5"
-=======
-    "@bitgo/abstract-cosmos": "^11.7.2",
-    "@bitgo/sdk-core": "^33.1.0",
-    "@bitgo/statics": "^52.1.0",
     "@cosmjs/stargate": "^0.29.5",
     "@cosmjs/amino": "^0.29.5",
     "@cosmjs/encoding": "^0.29.5",
     "@cosmjs/stargate": "^0.29.5",
     "bignumber.js": "^9.1.1"
->>>>>>> c42cc74a
   },
   "devDependencies": {
     "@bitgo/sdk-api": "^1.62.3",
