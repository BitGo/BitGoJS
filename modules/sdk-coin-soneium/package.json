--- conflicted
+++ resolved
@@ -40,19 +40,12 @@
     ]
   },
   "dependencies": {
-<<<<<<< HEAD
     "@bitgo/abstract-eth": "^24.8.2",
     "@bitgo/sdk-core": "^35.9.0",
     "@bitgo/statics": "^55.3.0",
-    "@ethereumjs/common": "^2.6.5"
-=======
-    "@bitgo/abstract-eth": "^24.8.1",
-    "@bitgo/sdk-core": "^35.8.0",
-    "@bitgo/statics": "^55.2.0",
     "@ethereumjs/common": "^2.6.5",
     "ethereumjs-util": "^7.1.5",
     "superagent": "^10.2.3"
->>>>>>> 7da169f6
   },
   "devDependencies": {
     "@bitgo/sdk-api": "^1.65.2",
