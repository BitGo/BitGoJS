export const TEST_ACCOUNT = {
  pubAddress: 'osmo1kvpv7vgzrc4du0hufgdfysgglv9a7294mcnsy8',
  compressedPublicKey: '02f24395e31dacdc3af853917b28b68d8bcaa3291ff77461f77b568aa6bef7b1e9',
  compressedPublicKeyTwo: '0241de3d6aa354bf25d2fbb10186bbc8d34de048f4f92c2379edd7db6951954619',
  uncompressedPublicKey:
    '04f24395e31dacdc3af853917b28b68d8bcaa3291ff77461f77b568aa6bef7b1e9c4be2b435ed204f2402ace7069083056f2add3305be223c777611f2cb3bcacca',
  privateKey: '9558c5f1240eabd46564f986ab9349626a25d6346cbb47cb3c98bdb379ae8ff0',
  extendedPrv:
    'xprv9s21ZrQH143K2b8FzvDTqLb7siAAUZVRHYooUDGUsoMtBfkzuHaNAkBRYDdA8V81QQBEQwNWQaNoYF35AxBCvR7gmv4bWKBzeSyzfzigTYZ',
  extendedPub:
    'xpub661MyMwAqRbcF5Cj6wkUCUXrRjzet2DGemjQGbg6S8ts4U69SptciYVuPVMr1zkmVgyK3iZaZtmeTEYChJEMy6QZKFpA7oL5K9neNRS6q7P',
};

export const TEST_SEND_TX = {
  hash: '89391310BE0D3BF46F5B5584276366CD29E4DFCCEE18364B83CF227FBF2F1240',
  signature: 'QSYBjVIIMa1ILAong0RZ7NFiLbJiXMmyTso6bP+qt+05jsRMX1rPVGPy5izbqP9DF7NNNkUHt+Th05szBCVIwA==',
  pubKey: 'AvmC0zYJDG5qcq6bEFXGeMksl6fYYwKbJer3fHKj1eGU',
  privateKey: 'Z3oU9gNXXcifekIRlVe1fmoYIAbn0luis55Xw/Zbmko=',
  signedTxBase64:
    'Co4BCosBChwvY29zbW9zLmJhbmsudjFiZXRhMS5Nc2dTZW5kEmsKK29zbW8xbWVtdHNtbHo5NWdmOTM4YWdmNXE2cWZoaGh0NHBwZThtZWpjdXMSK29zbW8xamo2NWR3MnF1bjRyZHg2d3V2dGM0dTh3YWRoaHp3bXU3enZsdzMaDwoFdW9zbW8SBjEwMDAwMBJkCk4KRgofL2Nvc21vcy5jcnlwdG8uc2VjcDI1NmsxLlB1YktleRIjCiEC+YLTNgkMbmpyrpsQVcZ4ySyXp9hjApsl6vd8cqPV4ZQSBAoCCAESEgoMCgV1b3NtbxIDNTAwEMCaDBpAQSYBjVIIMa1ILAong0RZ7NFiLbJiXMmyTso6bP+qt+05jsRMX1rPVGPy5izbqP9DF7NNNkUHt+Th05szBCVIwA==',
  from: 'osmo1memtsmlz95gf938agf5q6qfhhht4ppe8mejcus',
  to: 'osmo1jj65dw2qun4rdx6wuvtc4u8wadhhzwmu7zvlw3',
  chainId: 'osmo-test-5',
  accountNumber: 1346,
  sequence: 0,
  sendAmount: '100000',
  feeAmount: '500',
  sendMessage: {
    typeUrl: '/cosmos.bank.v1beta1.MsgSend',
    value: {
      amount: [
        {
          denom: 'uosmo',
          amount: '100000',
        },
      ],
      toAddress: 'osmo1jj65dw2qun4rdx6wuvtc4u8wadhhzwmu7zvlw3',
      fromAddress: 'osmo1memtsmlz95gf938agf5q6qfhhht4ppe8mejcus',
    },
  },
  gasBudget: {
    amount: [{ denom: 'uosmo', amount: '500' }],
    gasLimit: 200000,
  },
};

export const TEST_DELEGATE_TX = {
  hash: '0FA76F0E2EB79070590BE2E7F3F830F9A1278E2F5679EB591DD1400DDE28E4B8',
  signature: 'ZJh1FygiLSB1W55WQkknTjy/V57mkUK/3ibM5ed4LX1llCXcoNaCbqlIRXgGbatmGjn03UeH3nZsN5zE74s65w==',
  pubKey: 'AvmC0zYJDG5qcq6bEFXGeMksl6fYYwKbJer3fHKj1eGU',
  privateKey: 'Z3oU9gNXXcifekIRlVe1fmoYIAbn0luis55Xw/Zbmko=',
  signedTxBase64:
    'CpsBCpgBCiMvY29zbW9zLnN0YWtpbmcudjFiZXRhMS5Nc2dEZWxlZ2F0ZRJxCitvc21vMW1lbXRzbWx6OTVnZjkzOGFnZjVxNnFmaGhodDRwcGU4bWVqY3VzEjJvc21vdmFsb3BlcjFoaDBnNXhmMjNlNXpla2c0NWNtZXJjOTdoczRuMjAwNGR5MnQyNhoOCgV1b3NtbxIFMTAwMDASZgpQCkYKHy9jb3Ntb3MuY3J5cHRvLnNlY3AyNTZrMS5QdWJLZXkSIwohAvmC0zYJDG5qcq6bEFXGeMksl6fYYwKbJer3fHKj1eGUEgQKAggBGAESEgoMCgV1b3NtbxIDNTAwEMCaDBpAZJh1FygiLSB1W55WQkknTjy/V57mkUK/3ibM5ed4LX1llCXcoNaCbqlIRXgGbatmGjn03UeH3nZsN5zE74s65w==',
  from: 'osmo1memtsmlz95gf938agf5q6qfhhht4ppe8mejcus',
  to: 'osmovaloper1hh0g5xf23e5zekg45cmerc97hs4n2004dy2t26',
  chainId: 'osmo-test-5',
  accountNumber: 1346,
  sequence: 1,
  sendAmount: '10000',
  feeAmount: '500',
  sendMessage: {
    typeUrl: '/cosmos.staking.v1beta1.MsgDelegate',
    value: {
      delegatorAddress: 'osmo1memtsmlz95gf938agf5q6qfhhht4ppe8mejcus',
      validatorAddress: 'osmovaloper1hh0g5xf23e5zekg45cmerc97hs4n2004dy2t26',
      amount: {
        denom: 'uosmo',
        amount: '10000',
      },
    },
  },
  gasBudget: {
    amount: [
      {
        denom: 'uosmo',
        amount: '500',
      },
    ],
    gasLimit: 200000,
  },
};

export const TEST_UNDELEGATE_TX = {
  hash: 'D498BC0C8D0DAB43442867DB9FFE645A3657E6DE90718BDBBE04609E3C06FFE0',
  signature: '8Xj2LyWR2Ltofb09NScBLeGBlTXYCf8xW/LwvSrgsDNfhgrWA3vMWlhek6uendGMWkyAWOcO2GtjhKiZKsdcyQ==',
  pubKey: 'AvmC0zYJDG5qcq6bEFXGeMksl6fYYwKbJer3fHKj1eGU',
  privateKey: 'Z3oU9gNXXcifekIRlVe1fmoYIAbn0luis55Xw/Zbmko=',
  signedTxBase64:
    'Cp0BCpoBCiUvY29zbW9zLnN0YWtpbmcudjFiZXRhMS5Nc2dVbmRlbGVnYXRlEnEKK29zbW8xbWVtdHNtbHo5NWdmOTM4YWdmNXE2cWZoaGh0NHBwZThtZWpjdXMSMm9zbW92YWxvcGVyMWhoMGc1eGYyM2U1emVrZzQ1Y21lcmM5N2hzNG4yMDA0ZHkydDI2Gg4KBXVvc21vEgUxMDAwMBJmClAKRgofL2Nvc21vcy5jcnlwdG8uc2VjcDI1NmsxLlB1YktleRIjCiEC+YLTNgkMbmpyrpsQVcZ4ySyXp9hjApsl6vd8cqPV4ZQSBAoCCAEYAhISCgwKBXVvc21vEgM1MDAQwJoMGkDxePYvJZHYu2h9vT01JwEt4YGVNdgJ/zFb8vC9KuCwM1+GCtYDe8xaWF6Tq56d0YxaTIBY5w7Ya2OEqJkqx1zJ',
  from: 'osmo1memtsmlz95gf938agf5q6qfhhht4ppe8mejcus',
  to: 'osmovaloper1hh0g5xf23e5zekg45cmerc97hs4n2004dy2t26',
  chainId: 'osmo-test-5',
  accountNumber: 1346,
  sequence: 2,
  sendAmount: '10000',
  feeAmount: '500',
  sendMessage: {
    typeUrl: '/cosmos.staking.v1beta1.MsgUndelegate',
    value: {
      delegatorAddress: 'osmo1memtsmlz95gf938agf5q6qfhhht4ppe8mejcus',
      validatorAddress: 'osmovaloper1hh0g5xf23e5zekg45cmerc97hs4n2004dy2t26',
      amount: {
        denom: 'uosmo',
        amount: '10000',
      },
    },
  },
  gasBudget: {
    amount: [
      {
        denom: 'uosmo',
        amount: '500',
      },
    ],
    gasLimit: 200000,
  },
};

export const TEST_WITHDRAW_REWARDS_TX = {
  hash: '2A7252984D16F728DFAA40C84D993BFA31F16480C493D129D1723BA05534A51F',
  signature: 'xdXMuc7H/PAN7YU2AMuVpkX5c3VKXOdJcK7uIGcGLsoiCnoHVsgnxHKC0mQvn0tO627eUgVacLmVCZk285r+Gg==',
  pubKey: 'AvmC0zYJDG5qcq6bEFXGeMksl6fYYwKbJer3fHKj1eGU',
  privateKey: 'Z3oU9gNXXcifekIRlVe1fmoYIAbn0luis55Xw/Zbmko=',
  signedTxBase64:
    'Cp8BCpwBCjcvY29zbW9zLmRpc3RyaWJ1dGlvbi52MWJldGExLk1zZ1dpdGhkcmF3RGVsZWdhdG9yUmV3YXJkEmEKK29zbW8xbWVtdHNtbHo5NWdmOTM4YWdmNXE2cWZoaGh0NHBwZThtZWpjdXMSMm9zbW92YWxvcGVyMWhoMGc1eGYyM2U1emVrZzQ1Y21lcmM5N2hzNG4yMDA0ZHkydDI2EmYKUApGCh8vY29zbW9zLmNyeXB0by5zZWNwMjU2azEuUHViS2V5EiMKIQL5gtM2CQxuanKumxBVxnjJLJen2GMCmyXq93xyo9XhlBIECgIIARgDEhIKDAoFdW9zbW8SAzUwMBDAmgwaQMXVzLnOx/zwDe2FNgDLlaZF+XN1SlznSXCu7iBnBi7KIgp6B1bIJ8RygtJkL59LTutu3lIFWnC5lQmZNvOa/ho=',
  from: 'osmo1memtsmlz95gf938agf5q6qfhhht4ppe8mejcus',
  to: 'osmovaloper1hh0g5xf23e5zekg45cmerc97hs4n2004dy2t26',
  chainId: 'osmo-test-5',
  accountNumber: 1346,
  sequence: 3,
  sendAmount: '10000',
  feeAmount: '500',
  sendMessage: {
    typeUrl: '/cosmos.distribution.v1beta1.MsgWithdrawDelegatorReward',
    value: {
      delegatorAddress: 'osmo1memtsmlz95gf938agf5q6qfhhht4ppe8mejcus',
      validatorAddress: 'osmovaloper1hh0g5xf23e5zekg45cmerc97hs4n2004dy2t26',
      amount: {
        denom: 'uosmo',
        amount: '10000',
      },
    },
  },
  gasBudget: {
    amount: [
      {
        denom: 'uosmo',
        amount: '500',
      },
    ],
    gasLimit: 200000,
  },
};

export const TEST_TX_WITH_MEMO = {
  hash: '2B9388FD5CC5173E6B8CF5BCA7EC02F64B2C49D22279FC3C9B5BC95C6C9ACD8F',
  signature: 'Ew1YTouXfcBZoR1mdwBPCbIakZKlRWlf0UMp0Q7oz2cr+UioCmG5Mp6gegy6Iurpj40168WXlPRX71dQ/oUMig==',
  pubKey: 'AvmC0zYJDG5qcq6bEFXGeMksl6fYYwKbJer3fHKj1eGU',
  privateKey: 'Z3oU9gNXXcifekIRlVe1fmoYIAbn0luis55Xw/Zbmko=',
  signedTxBase64:
    'CpEBCosBChwvY29zbW9zLmJhbmsudjFiZXRhMS5Nc2dTZW5kEmsKK29zbW8xbWVtdHNtbHo5NWdmOTM4YWdmNXE2cWZoaGh0NHBwZThtZWpjdXMSK29zbW8xamo2NWR3MnF1bjRyZHg2d3V2dGM0dTh3YWRoaHp3bXU3enZsdzMaDwoFdW9zbW8SBjEwMDAwMBIBNRJmClAKRgofL2Nvc21vcy5jcnlwdG8uc2VjcDI1NmsxLlB1YktleRIjCiEC+YLTNgkMbmpyrpsQVcZ4ySyXp9hjApsl6vd8cqPV4ZQSBAoCCAEYBBISCgwKBXVvc21vEgM1MDAQwJoMGkATDVhOi5d9wFmhHWZ3AE8JshqRkqVFaV/RQynRDujPZyv5SKgKYbkynqB6DLoi6umPjTXrxZeU9FfvV1D+hQyK',
  from: 'osmo1memtsmlz95gf938agf5q6qfhhht4ppe8mejcus',
  to: 'osmo1jj65dw2qun4rdx6wuvtc4u8wadhhzwmu7zvlw3',
  chainId: 'osmo-test-5',
  accountNumber: 1346,
  sequence: 4,
  sendAmount: '100000',
  feeAmount: '500',
  sendMessage: {
    typeUrl: '/cosmos.bank.v1beta1.MsgSend',
    value: {
      fromAddress: 'osmo1memtsmlz95gf938agf5q6qfhhht4ppe8mejcus',
      toAddress: 'osmo1jj65dw2qun4rdx6wuvtc4u8wadhhzwmu7zvlw3',
      amount: [
        {
          denom: 'uosmo',
          amount: '100000',
        },
      ],
    },
  },
  memo: '5',
  gasBudget: {
    amount: [
      {
        denom: 'uosmo',
        amount: '500',
      },
    ],
    gasLimit: 200000,
  },
};

export const TEST_EXECUTE_CONTRACT_TRANSACTION = {
  hash: '62CA27678BFEFADBE064FFFDA425C9601E6BAD3044F1D2320663BF8594F70719',
  signature: 'KexKNBgM2+Uynfdw2IezPrs8J8y1G+J/JHIbPAKQLKANZtCcopig1H5DmlTxAoYeVZ9/b+2WLYJ/FIwvvA993g==',
  pubKey: 'ApWuvZlBAfy4KcVaOYNn4T9b6269swAx2QwuEJixkz+W',
  privateKey: 'UmzzQXbAKVSR6FTAbmq4xeOvwVXQ/oo60TOju8TFOB0=',
  signedTxBase64:
    'CqwBCqkBCiQvY29zbXdhc20ud2FzbS52MS5Nc2dFeGVjdXRlQ29udHJhY3QSgAEKK29zbW8xM2swd3JudnpkOW5qYWhqc3lydGZzODhlbjBqNWR6MDc1azhyNmgSP29zbW8xeGo0dnJhOHFzbThxa2h0dHRnMmEyeW44eW1obDh3eWdtbmRhYXE1c2xweG5nc2ZkaHZ1cXo5cmYwMBoQeyJpbmNyZW1lbnQiOnt9fRJnClAKRgofL2Nvc21vcy5jcnlwdG8uc2VjcDI1NmsxLlB1YktleRIjCiECla69mUEB/LgpxVo5g2fhP1vrbr2zADHZDC4QmLGTP5YSBAoCCAEYCxITCg0KBXVvc21vEgQ1MDAwEICJehpAKexKNBgM2+Uynfdw2IezPrs8J8y1G+J/JHIbPAKQLKANZtCcopig1H5DmlTxAoYeVZ9/b+2WLYJ/FIwvvA993g==',
  from: 'osmo13k0wrnvzd9njahjsyrtfs88en0j5dz075k8r6h',
  to: 'osmo1xj4vra8qsm8qkhtttg2a2yn8ymhl8wygmndaaq5slpxngsfdhvuqz9rf00',
  chainId: 'osmo-test-5',
  accountNumber: 2392,
  sequence: 11,
  feeAmount: '5000',
  message: {
    typeUrl: '/cosmwasm.wasm.v1.MsgExecuteContract',
    value: {
      sender: 'osmo13k0wrnvzd9njahjsyrtfs88en0j5dz075k8r6h',
      contract: 'osmo1xj4vra8qsm8qkhtttg2a2yn8ymhl8wygmndaaq5slpxngsfdhvuqz9rf00',
      msg: new Uint8Array(Buffer.from('7b22696e6372656d656e74223a7b7d7d', 'hex')),
    },
  },
  gasBudget: {
    amount: [
      {
        denom: 'uosmo',
        amount: '5000',
      },
    ],
    gasLimit: 2000000,
  },
};

export const address = {
  address1: 'osmo1jj65dw2qun4rdx6wuvtc4u8wadhhzwmu7zvlw3',
  address2: 'osmo1memtsmlz95gf938agf5q6qfhhht4ppe8mejcus',
  address3: 'osxx1xxxz06yx0u3yjzjjjm02xyx3mh25akenzql3n8',
  address4: 'osmo15al6vq6yfyqwru5adaxd9ju5e46qpvxx345cyg',
  validatorAddress1: 'osmovaloper1hh0g5xf23e5zekg45cmerc97hs4n2004dy2t26',
  validatorAddress2: 'osmovaloper12xt4x49p96n9aw4umjwyp3huct27nwr2g4r6p2',
  validatorAddress3: 'osxyvaloper1xxxz06yx0u3yjzjjjm02xyx3mh25akenzql3n8',
  validatorAddress4: 'osmovalopr16ghn9c6f5yua09zqw7y794mvc30h4y4md7ckuk',
  noMemoIdAddress: 'osmo15al6vq6yfyqwru5adaxd9ju5e46qpvxx345cyg',
  validMemoIdAddress: 'osmo1memtsmlz95gf938agf5q6qfhhht4ppe8mejcus?memoId=2',
  invalidMemoIdAddress: 'osmo1memtsmlz95gf938agf5q6qfhhht4ppe8mejcus?memoId=xyz',
  multipleMemoIdAddress: 'osmo15al6vq6yfyqwru5adaxd9ju5e46qpvxx345cyg?memoId=3&memoId=12',
  contractAddress1: 'osmo1xj4vra8qsm8qkhtttg2a2yn8ymhl8wygmndaaq5slpxngsfdhvuqz9rf00',
  contractAddress2: 'sfa1xj4vra8qsm8qkhtttg2a2yn8ymhl8wygmndaaq5slpxngsfdhvuqz9rf00',
};

export const blockHash = {
  hash1: 'b43e8f64d384f5bfcfb60da6a353f3efc4f2465767e5c7ce9c6e3ebce9df5551',
  hash2: 'e1571435b14a14f6caed10b2088377a34d000c83e77e08842c044b5f4bbcd9fa',
};

export const txIds = {
  hash1: '89391310BE0D3BF46F5B5584276366CD29E4DFCCEE18364B83CF227FBF2F1240',
  hash2: 'D376D67A24E3226F7FEF1C7E4B2C6876E123A5B909C3A59ACF5115C60D8ED514',
  hash3: '9F713FE71613C8A27C6FE273264D886830E34234CAE3A811CB7D69BB22951299',
};

export const coinAmounts = {
  amount1: { amount: '100000', denom: 'uosmo' },
  amount2: { amount: '0.1', denom: 'osmo' },
  amount3: { amount: '100000000000', denom: 'nosmo' },
  amount4: { amount: '-1', denom: 'uosmo' },
  amount5: { amount: '1000', denom: 'hosmo' },
<<<<<<< HEAD
  amount6: { amount: '0', denom: 'uosmo' },
=======
};

export const wrwUser = {
  senderAddress: 'osmo1pqgd472992d2aaf7gylgflrl67c23ul0rt7gf3',
  destinationAddress: 'osmo1s7f3wxqjnu9d25ejy8hggnv4czuxt4uw5vqreh',
  userPrivateKey:
    '{"iv":"s7Mj3taTZR46bWX0oqkpZw==","v":1,"iter":10000,"ks":256,"ts":64,"mode"\n' +
    ':"ccm","adata":"","cipher":"aes","salt":"8bdfezLgCVk=","ct":"u5XMS0O0hK03Rq\n' +
    '7YpDYCB6XYRj1/54WUZfxC/N3NAnQ4KBfAThc5dWrXwJsEW2ddPScMTnf5SBB5WHu1S+NgRotf0\n' +
    'xquQdI/dAiIFMyQupbg+KLw+VMjB7pmtuUmsWPW/FUr4loTFZ7aNcJtgeBiu9YlUG43LwxfEB0f\n' +
    '90d+og/+r3MGkEoUs1ZYznHapLuu4bP3zLeKFJrIGHUGBzXnS9hMtgW2LMuzUEwL2ViMkFo4Iuo\n' +
    '4icR02+aCxBNp7SOITeesy3Xh3/0Bn7ri10dcRJ7pSjY9GRGUlCnqny9q0D447ZP3jfqsUn4RbD\n' +
    'SYPf2PYeJ1mA9VJDOSpmCLCbzRiB1TFVe8V3DFAQSrPjP/MtmUKPe/BTavXs8VFO0Bfe7FuuHTj\n' +
    '6UneibPhe0Buix8QbVNafVnOIJuGIART/yOZXqgvxJzefKZb/dbE49UOlIRYyN/PA6I71k0xA3a\n' +
    'yaeHe2sPu36YvRe8wm3OVi+AYLQlHehBvP5+Z1zS4Wi1x0x34FM3+PFcfp0xpG/q7gA6UFDNAcf\n' +
    'h0V8J/obGqpDuvrJKn84VitoN+Xu3S3cSVxft/PZOCepGf2B5Mxl/emZHzl5XT7XSRA4QP03pgd\n' +
    '2VxKhKe5apZ+B2leMn8089jIB0fnqZgqFVf6N6Wrfvazvy8xC1g+8aKdng5eIVV6w2spxXOaTow\n' +
    'g9L2tU+G+DtNoEnPQf3ztsxKPF0j0XARBUTsMUP0DnaEhK5sM9kcDBDFuxEDXpbdgTE5I/1laHj\n' +
    'G3MTsWs/mfZwqibLkYZ2J5bv1gX5Be9RB7VPi0wiRXpM06fP6YMnAyOkpD33Vg3taeL4T559xMY\n' +
    'lXI0eIZXXTDoDA13xLMADwKdrOYogs9wRHdaYLH7m7Y6+vj7U2/0iQTmNueRjB5EICVEM5KQALs\n' +
    '1jK/gQXNHOMcZYJEYyTuIEpaLPq9fGOTH09IYq7Zxc/KxS5CzKtS/gYhVU+imCDUoMetf/PeqWV\n' +
    '3ye9jsvBbPmji9AybMoOnZkdnXfSALdQI3OseZqneAe2O3kIaF6dslWmmnbpSuihYb0teYjV10U\n' +
    'o7DNwbfGuzLTnMpZhxzqsB7/WDw15m9jBIVnSWxING9fEbR6rUN6DWxSwFfegdAg9N9l2Tb1jue\n' +
    'DGGWn25PvNijp/1K4htdDOr2ELcASPjy881DuKvCJteCZvk+hBqwNE1wX0o8Iw6zjoGx8IfadKP\n' +
    '/cKI7DBqRnFa7hfysw3a/grgwZV35B40HBUyUOMYqAil2SSQp8utg9N5ncA6NLKgLc3FxXvDkuf\n' +
    'b8oRNsc94ca5frCnzNaNazxMvwaZUK6pKtjzXiDSOkWsOP0HXkNoROBiW31EVctPVz1O3V0PvKL\n' +
    'sjSmbME4UdcLIscJ3OKEbtV6/6O9EoiziaIcvQWJ5NgVgqxhmEF9W093p611qb0VfKkwrKtdRI4\n' +
    'EqRx+FbrKQlcAU6eUhg6mRvIfU2h7ZnbSo40HUM0LPssNBB6WASTWlVXLkd8Bp+g8BY7sTe2IyM\n' +
    'bJPR8eUx3FiZJ/JAW96ywxL4kTVAaht/5bUoWIbeZbjKW7YMVAbM1FZZU4ea9YWkGQ2rBMtYqzy\n' +
    'SzXByfjsBz1e+xtK6Y++YGoONv83WWL04gYbolVifUiBbJL3KDmJRhkoGSxUZDzBp0+HTbpJVtR\n' +
    'Fc8LALzttzVY1HGaHLl7W3kQTbowUzYw7+ksBOfHI/SsrtacyTUHZaFcZrsY1pSMFLi9jeV1Ldn\n' +
    'smejrujxt197msPfORkqHWawU2a1+Ag5qcGmOsuJClA9OpNMK5ktGXJu7p4/99C6Vxl/SGbjbcB\n' +
    'LQ6wB6mIU1zH4yq21RgSlONwnxqLfdNA7/HynfyVVy5rteLWvT2Oy7g50rSD+aVbWZcncyjg80g\n' +
    'JLC2j+1KTOuffRqZtjicYpHaamwolM4M2N3+yJUzMVOM64+bWqiXtQe1sTWZPb2CJ51EhmIsxUG\n' +
    'Ke32Qh69byDPeJccWQsf2cOccvR1l2s/PgPqtEddXE2+QCgJP63zNjszrwF9sSP6U5/K+cXYFxT\n' +
    'fYvA2mQD5P9aEGbOegIkDLaElWWv7ErbHLLfUwuqhcWH8aC/sciZCUylsgszU+DKV4Z5aAoJXWG\n' +
    'I6v5g8HbsIDQoov53Npu6mfHXgoONjBpdypiQqsTxOAHKaeerWmsasEAfXbxDRAgmCsULUa4m4W\n' +
    'tHWThDvVG3pPslQEDZzgf/3baMYWGrTkkQ5JcVq+hlTMgdSA72hs/NjJIx7O8xPhR3tTRqonoww\n' +
    'LC3+Lrdppbw9YlL0ONP9yBUZ5Yx8CvxoOTTPoxnm8g3JgFtkHdqY9A9/mBCSvYcLczY4tV0PP0/\n' +
    'qaIkxBCBG3NPYbVxa66y27DizoZYSi9M/hfqZg7sZWzT9YI9sT3hFR6MgoxoqKEnm9Vd0C8n7b+\n' +
    'JK4cNV4DgDZJVo6l3K00qdEJ4RtoD3K/WsrxHtPUmZFp2yQygqaQadLYV/r35ceCubDyDm5LZta\n' +
    '0LPaSyem0EVmsxeN6BAcF6JNem2JyQA9iDU9rYbAbIchTX0rtU/nnYN4vrK/ByAU6If1ZD+XaSY\n' +
    'Mymp8UJgJ4aNfnZ8jhI2+0bvAM5i7DlKPf+htrWaGKrl61HiuZu9rDTLjoGaUp/J53vyF3kbnTG\n' +
    'mP5qklmz9loBdfn77IYkSQCzzzhFz0fgYrtDoO8OFDQG6K0MKlznmuceB9ILn2lBoWYNALfN/2H\n' +
    'nV5IgFmu2Uo1a2JTd+mzFMtxAk+IbLI+YgdRNCvtny/FPdDuJ3h40eW2nBmEzkyQG/RmW7WTcIs\n' +
    '22RTab3961zrRvQ3EzWFxVHfKGQrLWndkNiSJD2ey6dI5dyUfirUb9Pp/Aye4uijF/rken1GX4/\n' +
    'EL1rvQMRn8OqC8EaWdtZqf423F8goTAoI5mUmYVJfLGK8Bb4h0jLr6YSQ2Zu9mONkmNjM44BxiG\n' +
    'JDJBUkDhaW6kbj0B5cLLsyvfcRoXoONtHn8m9+4QRPCjOH1WhBFN8YuBtfzvW7fP/wn1qoUqiv5\n' +
    'AfgT8SgRxyMg5Q+hj3lD/SmKyrcYIaYXPhmA6WP/s3gGMoHQv8GCVNTGcq4xVeTj60kGFbQQc1L\n' +
    'bfHdNqkp9LvyDsPMwlhHq08Mu+Qh02DOUI2PxNV61dRdGyzuQUQlJmFAgIh3fRpPgWOQmLBWK8w\n' +
    '57tMHdw9S/Uz+zUYnd48X8IyNWLPf100V7K8/yqYK39HwuNY5LmJ6/7hXZjkCcocBn2SYJIWjV7\n' +
    'NnhqT0pqWTGZ8lshfxiiNRWgjPQh2LgEfUKUVQaaLn6oBwb2YkS4MDXlZr3oq/MruqFgo74AQMh\n' +
    'GndD7wDqC0maJCMCYijCiZrdVC7amtABk0Qbn6nh12kOHoRYTL2PEkZmp+Bu5C0iCITkOAy+2AN\n' +
    'mbPBng5pM2U08VFZnQeK2+aZmiGYnaZzJRQuk+qZt3K9FDStGt5g1nnxWyGbl8S4hEP7hX522wA\n' +
    'plaFXalUTzWkH8INFXy+GfgSZ33OSDLGGlSUiii+pK2kKgnt9eXHVgFZ+Qmu+LX7c/U9BTDHPC4\n' +
    '/1FycMdF2OAYMUBgylE9kGUghwDbUx05JUF6P1O2wsSjqUMgfykjw5rznDXossihHDy6j1fZ5/0\n' +
    'ICrhD6vDIi7OGQAjYpvUA7ByxgiHnphBMsbGr1r4hJrF9jP+TpjXtijPuVGCX11hf6PhCXlfNI2\n' +
    '1jjLV3zf6VV6vY1GdmO0P/fNyuJhUwZgi55InoKTUwNMP+R4nnGImWnwSzOTDRd1V5jL3XcMVtT\n' +
    'fjxZSgXIxZmS1TqHtr7kCUMk8xhjOZvGlvG9sgQtE4DRoIuvfTHEKe4NJ6JyAwf0sC2pswZ+v2K\n' +
    'eW3r8yO1PEYyjUVCdL0Vifte9BWZ/164IVUAWTurHS3dWT574DaWxQWhjYk0dm6VOcvpD6E5Hh8\n' +
    'zUpzeko5RYaYg21kVzSsISU1GrM7++9g3o/GZjioZlGI/brROss/NwthIgkUyza6Ud/xKrgLj43\n' +
    'AxkGkQZMOnJAYeOwidQgTVTLzMaSEy1cOO9BxCQVD2Np72P6WCey63tgB4OTTkqDpsueY4wZ9lM\n' +
    'xk3UJf/6Tiqgz6VWZH1ot2WHW6jpCb3cTrEd6Ie3bXSOUIaq9AeJigAfyMaXpwZSBfJKVSLersl\n' +
    'u3z8OhHDN6fngT3uBTw9OtFP1Uy9nmMuTRL3owvf8Z0JIUkUk5hWo4KHseSeN18IUNqEmGbZNCf\n' +
    '5p9IVat8mzBoLlzW8rGmdxB6/h6z7EpA8hH2MWJVmOX6xuYZrQePnOCW6IDR6xd+wcS7ipNpu58\n' +
    'y4JzcbdvsBjmv2GP+RR/EaLA9m1m9uhufRY+ED9AxNdcCaVUFEQ5j7C2B8SsOcjLX2oDUO0Q+iv\n' +
    'isD6lQ//Du2dQAGXKghlqIyq7X/t6OlHgP7GAODGrEDEwneTFsraZpJfc+WNbYNXl1ScxfW/uWP\n' +
    '6Yk/aiaprsrLCejpadoKKv61tjEITw0ciA+nx8AgWDLbqcL8kwc8qW4LLI8CYFRf1e2sDfjJfGb\n' +
    'wnpHlFxjo5xy333I1o3e7BzKxhRprjeJje1bSjWkQ0LabSODPd0sISyk8jGJ3ll6PnXBMp8N07d\n' +
    'N/gd0+kzRbAThVziZfidBnTMk/0tzQfugdn5MZ/f+yzRYtls6uOrLpAMyg+467Qrjv/34p9OmZ1\n' +
    '4mBScDnRethsXanLkXlEMrlINsARVlCxKX/tvDyTHRZMl2SfFzK33suB4EbhFL0AWYJk654fhCj\n' +
    '27xVse+ZiHotadtwBzp1RF4288QFssNI/ZwYggCypxqz6tjVwdyqk5jO/LQq+mJZGrVZ7HwUZ4u\n' +
    'ugbWDTzFNpgSU8wvzDYKCip4IeA5QJ0YxYP0tgC35MpkxDsYYadJhJQo5PTRTZwVq59Ox5wd/Ge\n' +
    'Bo8hZjMfkwmGPwaNx5f6XgKY9iWuIyfFIahBZdjAoP5F0LbDqhsY7Kf2Ahc536dKh8wIHgfPzsp\n' +
    'XXvZeDRUB54KQWcgYyH9zzx6YBbgaymm2oOeVxPuNDdKWGeJFZ0v4iAfJc/RI/gliLMg6cs6ikM\n' +
    '/U38gEw0jLBZQbSpWjoxiM2/0OYbSgxPvxr2p4VJInfMlbX4heqbUV+U56E+odxjrvgTIHEjPfF\n' +
    'aUXgoZ5ML7dXigKwi0QwT8oKnk2E6qTVgwYGsTd6qTInlWqMd+CUlwrXFxsKLtjrQhhxh7Gj+5v\n' +
    '3F+T6loH4CGloCXQaWFC4RfyO3cq2IYGPARo+i4Dnf85SGeJQjTIXnogvhS4XXl6IaE/2ffKFJr\n' +
    '7OJl2pfP59cWaXKbdAHDiVvpNVHr6vR/BBoKQAu4nS9ZDApK4P8mf/S2VUlmrMfN3uhw4e5hT41\n' +
    'HNQYBcG0JtXxD4YSHn/fEh0Kf7+MMHN0mTgfEIFISfVJpMJwM50M5B4qGal3hJRYkREXMScLImp\n' +
    'r97hcugxyXqCfcPo0uy6C42wTzTDwpUQAhxZj77VqYTRKY"}',
  backupPrivateKey:
    '{"iv":"z5p9VFGbRMB+Zo0jgic/uw==","v":1,"iter":10000,"ks":256,"ts":64,"mode"\n' +
    ':"ccm","adata":"","cipher":"aes","salt":"WL29RG24TaY=","ct":"ZZ4MA9LY65+psN\n' +
    'unesiDwxiyGnkMioPrhfokVtr0h4hFcqnXPuovZ84uvTsITsqhSb+on7QKvF8LomwaMdVSBvLV/\n' +
    'VzPfOhgYYFP7VMv5/4jDrbYEYkHhK4EK9dEGTPk8Z+IMCpqKETSU0qTTMgcwNeuxDVzKBABNVqK\n' +
    '0MwxJJfFnNjDurHhv9qxkBtjc4Sh1DLrUjbSuxM0rQSx6/lGnCoe18dO2WTQl5u0aly2GoYA+4w\n' +
    'YrGqz+NJAnGyQj67uo9BPtRD1g5Ij2cexeMEiFbppdjZ6nUVLuODuyPgaNLaMSJ+aoGG2xNdUNo\n' +
    'Sunrm0NWNyEgJ34XyC6vZvGQ6IiQSS/N1bURuVBLz/BEQrxgT02qNWn51YJkQlPBU2Ft5GTSMU0\n' +
    'tF+qWw7eKB8plWyfjhVJsY1AzH50v9lYYHrO5Wifl8B5+4nny+e+ksLmHX8f+GAtBHHfZx34GPe\n' +
    'Yg4eAWKrgfQ6E6jQzieqwiCwbzRBbEpgl8EBktz4xK6jSmvQeKL81wggvmaylnoF6gH60WkmWng\n' +
    '+OdBLfVKcKvmMdeM0fQwL0a3/J5Dyhu4hNfcm2ye+bEeMzaMx3t9TdwZLuPE6RKWkN1HIS8hlxY\n' +
    'q3RWExm0oQ1e2EkkTRkxxXvWC6ifT9bPwfABPqNw/VCv9xkQl94Q5Ar1px2aYNdhpATuupu9tNt\n' +
    'El/9QPbdVqDspQZ4r1g6l1bvcyMrURR1T6phMUS+fD3jRLvZCM6v9qgiO8cjSXG8snD1XRHGHkY\n' +
    'MuD9HdyhW9xpQgv648RteUAupywS5lOA838KCvgRfrSbXwS2W4tedQHpEspVbpwlmfr12+x+j9l\n' +
    'J+AJTDpivX1PWcQonNrEgRL0wHvrtiWEdHNjHoQ59YMwfHmlqVqI9BAQBgiakNk0A3C2aXx5U9H\n' +
    'XJVgU/eFfxb12cp3P+vUk/VRxw/B3BC2LHsUO6dEZCOpuzoOwMkuMd2g4W2C8vlwZ+WgEGg4bS4\n' +
    'R2eRu+HRTHdO1N4YFP4fKOppHfIp2SJY68Nd7H/4/+JuR8Np7WbUgB59tsyBtIc4XOYtyOu9RdZ\n' +
    'EB8MHI0jZAqiiLgpxRgWUNhhihmSxCA0E54EfERmMf4iCsfBAUKGRtOKDoPoXxZEs60p03/nAjA\n' +
    'FGKJtyPedRCbMjm8EzpJze9YBzv1JkUKtU6PPs+exU2+MtTOfyakcP7lHKYlQxrtUWhjDyUSGEi\n' +
    'Ux8bKjXefapo3bnTAGq9cSjFrYcOa6zh3NP5cizwCZ34+Kdxl95pWoXYKouYkGX45LDMZqFyEoM\n' +
    'SVB02ObqBAgFasR2sF+8vIOln9tS4/Di8xrARVPh2dCSMN0l/7IlXhE10gvaWQo/1IwWMfh5DCp\n' +
    'UdD24HjEss6Yzyyn/cuOc/nMgXFRVdSkP3hvW22BqnrdF5cca7HSGbCejgosP8GHspi/AKaGZpI\n' +
    'vXmVqa/q0gT02Zcwmu2WeIAA7SS3LlSWWELP32qFrrX0oiug3XvkDPKAMXItmy5THe0XeN5flBz\n' +
    'Vt/7NsuJsvIIyOIm4vH9d5wpr8GVgh1ILAZ2toVPEXKpsYBs82bNexsNil5MD1g+loiFOTdk94s\n' +
    'KYJtq546fYNDnBf4Eu1153CbW21lqnc78ePkGT01+H2WfG80eOzBrR2AkLCN7oXPXH/CetoTx4X\n' +
    'adqZE62tUmH3I0IHmtilPyVyBQQKJDrc4/aC2vakMB/0HeECJOXjuEDMcFJ7W1xwTSW66lrilL+\n' +
    'v+BUmtswF8w2AdMhDFa+anI+78cdNuRnfts7PoHYjOfUEaABFgiFwKrEr1AklbF/4kkZkGQfcd/\n' +
    'Z3+TMq2YhqEV/kY1LkLPtfwb7ov+ow/HDSkKV8qaNOd6/iAGxLpmn3PRo3B6+QGNAm5NnJ8zQlY\n' +
    'jWu+l18vpRPt5NlHFknCIQgpvAZICmOFVbaWfgafT4l+8THjTVdCy2hoqZWZww1UjGWizlxzDgT\n' +
    '5emBBTFxTH7Ps73eHNDaVIeIyVx9xvCBlrETHzxfWPe4NAxz6ugGmbOcduF9LsszGB7PsiZxLsu\n' +
    'WryA8SFoByv0uNVciF+oeNEtLfvAMj1QWshk4uTsZambKSi2395bv3AzgFXI2FeQlPImP76SFAs\n' +
    '0OLfD4CxF4zd9G2WbdHYl6FtrtrwRWUbJ9EUWkQVrtNXtWQHrfc/tr8+M3BTbvAFNqV0SavQqnF\n' +
    '9CXMXAqFBPrHsMDZRzufbN+3OxnNeW4npN+FT3NZ00y9AcDtdCuBIwitvKxnW8dpBmBTd3vJPPh\n' +
    'w2F1NRwbDyZbZZjkEeYE3rf9gBS6UEzm36h2q6VylDUFjXgEtghV7PpHIBZvwvR3fu/Rj1xRwQx\n' +
    'SvypzayPzqgInP9C3THt3ovK+pv8gnfSxvwbAxE9Fdo2BHC+mNi4MuQCZb96sE9XrWzsaFpBQmV\n' +
    'QzzbyH2YByKUWpMsk4BM3alBFmmDPIf8hHSHGYuEPRBpDKYXPHEQVcLk6nn2VlON7zzMwqS/NQK\n' +
    'r4oif2palnYshauFrDFIWIwm/85fZ8TZFDkb4pLfSNnS6EFmvoPbzCKNZotY6a3VJeqRT8MgTIR\n' +
    'H4x8590ugX6CHBC3Y7eEhKiNoxMc/fOREcgVq1sN6l7O/QRFUpv3ChZ9K/8M/OR7dWTib2StPn9\n' +
    '6/wdgj+9WjPG9GrTXtcNIIfINZQget4feYGRk1wiPA++CUDYSMPr8tclnEpXbvMsDFE7K9NAs2Y\n' +
    'xR5pve6UOMwlSp2Qm/pde3MlIdkySjH872GIpn5TgYLHwPah0qnk1HpFMvBVACcPQDKsR1axTF7\n' +
    'x/Mppq+USMjVRXgSwUpU589RXLQg//rLf0KXBZU+DcvvQGa4OPsFuwo3vTRaSbtRaJMvRaOTxoH\n' +
    'b+1E7JKVaHw/vZ9HWES4Yb60xPMQkVtMZ7kOjQ5Jf841KaeR4urwOUFAp0hcwhM0gLMZFzEhM3s\n' +
    'ZETbCc37uHd7NEb67l7ZH5RWo9BqAm1npONb/W3jSy9OlL5ql7ICK6UZKql+YW73EZf+nXPJJkR\n' +
    '0uoVnzoyZL6LfVqWDT2IXxKjXh9Z1DqLEw3EkM5qcPCvwaGOl/vASSyCxgIvplg42tr1hHoL9jF\n' +
    'vl1ZrNP/+7pzBb7P/CItUDdUSSz/l/ZLzBejatR1jEHjnNoLTSgf0jYey4M1LcABFg1Rdpp/QFt\n' +
    'Er2d+P3ZaXou1F0THySEY++HICJtFMa6aXb8L8YDaJXX1O8p4W5DYClLt9iKy+SdbaxrPyiz3WV\n' +
    'iyvE1NmWA39FyZTSbJHI2uUqiEiyS4gmitywxDVC9x7FmeKGHBKm0PvDRMyw5WEjnHKFwvuldP2\n' +
    'qRNlDWGLVhUUiVBa4co9HjpqgEqK3U+Rm2iGhD2rRHebdsKKDKh99nxSiGvp7EIBbA1zTXZJW4T\n' +
    'QaHsmBXSf+DiMtZMVy7TbezzRjbvlJqeOcm0ZT2Cwb9+e50TUU7dB99Belu6DtOpLwvF3hSxnB5\n' +
    'DRhLwq48TCgixajQiqos4dCiATjxYVTE1pf+B7zo+RS/u3tikjTuSN2/ovt05jzvkpEmwy04ERy\n' +
    '44F1BUw1/Ojqp+IgjlfaEGsL44i5oBK7ZuyOdL6u9Unv96eXd/bfMYkiQN+0K31DYunV38i3txu\n' +
    'YZBaJE4qbuRb4XS6ic4prJldDY500RTKtnOWujZpDtzu9d9B0+NCqAlOYod1NEupmKcny1ijFY2\n' +
    'FID9HqtYWBCchSgXmozi5SiGfYyQquUKPIDj8syik2QykTJ0fuss0tAwGoNS66pWqvOmwRWgdDV\n' +
    '5a8nh3kUOGytrqXHh2aYObzI2UyZE+i5D3FHupBfbwfWaI3WUJYg1o5fReoCD+hHZA2NIzFAFXl\n' +
    '1ihWj6f/R/MbsaOaXSVfaGrQOGy4iavEGXExpg+O1asCZUSq1mRB6ZSiNvcum7I8tXMZndw53IP\n' +
    'xf8acTceE9FgpIXXlZKuQOV5xme3T7/2YBEgmDwiTTwjdlJCFAX1dhoX2jJw7yb79RBs6GPly4a\n' +
    'LzBR+wFkIvE5GtaEJt3Sz/PWkeJq0IJGelRZYeAKOAGFp7PpiYP3PmPT8xV9acckWuF/WgQvKxD\n' +
    'zym8DqoQCdHdaEeaYb1NeStn099MxY4+2FmQUEEMbIGMJcQfI5JDLF/D7Z3arhP+APHXacSII4E\n' +
    'lN+/ySem5X712q5bsd4MNd+OdqHavZC3F5Xcf7eoXVtijtS8TG26NOLIFf3HPmuQT0whrEI2k2s\n' +
    '1Ipd7Zv7CF4D/DLEym2p8DLE1POXtUMmkuxCam4EsF4wLZy+QtMHbYPAutTXrn+ZOHQSY/pLwLU\n' +
    'xvstyo79aMMCO44yL6eeQtoc00/k//A9W5w9Urg8D91Tuxdho2+E/6PRnfDlphiTvNtHRiC1hVY\n' +
    'cRkQSU2+DdF8ykBpNi2Xi2AJ1ynSrtYaOyDfPYEl47cqt+dNAldllubJGS1G8rvUBU6CDY4Ngnf\n' +
    '0lGZpQ7QMJO1BNhyWeefXZFUoDXmcsh42MXpo6sa0MylI/MVVPsLO/isRwHokvgZ4XMOE4SZQ1U\n' +
    'jmJNrlkC0CAKn8Zw1Oea1xpT4nW6V8/gUSTimOvlK6WfSRKC3pdvSkqFxdYlHA0vzfj3h6za/9z\n' +
    'LaT7Qzl2LC2d92BdIy2NnnP5+pdkcK6fIvUgo0/3lRn0c6Z5hqdno56w7c4sj2RE4H4SfUut/4G\n' +
    'VFc1CF8sy7rzPQGQpEAyaho1x2M2xVf6W8xBFKXCgqHLBsBiSBGGtYFKBXKiwyyFp83tetubL6M\n' +
    'lR+V2/FJbUXZ1GN4vDzRH+R2ClUtBNXbhFpWc5tT0HxGIwl0NAAoqA4r/fYTMpDEwSBqxmj2f+g\n' +
    'LBHMsP15BLRQWR6ZVn1BYl+9qtW+I74ok/kiupipH3LzvrljwSIt3WjCKzg+cs2yBjRuC/gdgKU\n' +
    'mwucSyl1gtfpTFfeQJL4OL9lM8IlzkgqxwN0gNgUdJuTX9wkTQ1IdlBya0Eqn9REWjB6XVbuVn7\n' +
    'W7m4SK/9D51XOka38pf/p9NEwHk8l4j/mn0yg2W7VQRIwTvCOubUGfWqcgazCqQQIZhbTRZowgy\n' +
    'HGzatNRglVfUukNt6sVazEvSsdf0R5rVYq7hDCj0HoJtZXcXoSex1oHFD9NXpp98FwPBd011vOY\n' +
    '8vrPKDnYYrQVT5UAvIzvDymjghTiIhYT9S/qMZt7VLUlDfynI0K9xiAeOGDN+/ps5D/woYOQjeu\n' +
    'c6b2ykXBzJkIMI/QzJLe2vQg+RSx5jLjVySYmcX7MkIydsHlSpqfwh0/6iZ+BuYPLktZeecveo0\n' +
    'UzwX+HL1LGZCbpeikH+L30nRRSLcl5ttbilHRFWTcVz4MkTXDrXb4sjltgpTvL2Ry07ppQxaNV+\n' +
    'JaudFvoyzSXGWiAl2KmU0emkYm8L/gw7A0EeDa2+ui75w+8PFZXHX/CjIzmVNfOiZnB3PcCGoOY\n' +
    'ozhF+dMVPzSgu5Lkr3oTCIYImILqHESwYiM7dYjMO1"}',
  bitgoPublicKey:
    '039d9acd864b8f888df61b1beac85b47a3df88fe1ce85adc3741f70d7d642519a79a2a1daa0\n' +
    '9f0e7d5b91fd60299d64ef418b17f20d6c231e86e189b7a61e2bbe7',
  walletPassphrase: 'QczkC@AOmPC0vaR0p^8z',
>>>>>>> 1c62e4b4
};<|MERGE_RESOLUTION|>--- conflicted
+++ resolved
@@ -257,9 +257,7 @@
   amount3: { amount: '100000000000', denom: 'nosmo' },
   amount4: { amount: '-1', denom: 'uosmo' },
   amount5: { amount: '1000', denom: 'hosmo' },
-<<<<<<< HEAD
   amount6: { amount: '0', denom: 'uosmo' },
-=======
 };
 
 export const wrwUser = {
@@ -421,5 +419,4 @@
     '039d9acd864b8f888df61b1beac85b47a3df88fe1ce85adc3741f70d7d642519a79a2a1daa0\n' +
     '9f0e7d5b91fd60299d64ef418b17f20d6c231e86e189b7a61e2bbe7',
   walletPassphrase: 'QczkC@AOmPC0vaR0p^8z',
->>>>>>> 1c62e4b4
 };