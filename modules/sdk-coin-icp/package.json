{
  "name": "@bitgo/sdk-coin-icp",
  "version": "1.5.0",
  "description": "BitGo SDK coin library for Internet Computer",
  "main": "./dist/src/index.js",
  "types": "./dist/src/index.d.ts",
  "scripts": {
    "build": "yarn tsc --build --incremental --verbose .",
    "fmt": "prettier --write .",
    "check-fmt": "prettier --check .",
    "clean": "rm -r ./dist",
    "lint": "eslint --quiet .",
    "prepare": "npm run build",
    "test": "npm run coverage",
    "coverage": "nyc -- npm run unit-test",
    "unit-test": "mocha"
  },
  "author": "BitGo SDK Team <sdkteam@bitgo.com>",
  "license": "MIT",
  "engines": {
    "node": ">=18 <21"
  },
  "repository": {
    "type": "git",
    "url": "https://github.com/BitGo/BitGoJS.git",
    "directory": "modules/sdk-coin-icp"
  },
  "lint-staged": {
    "*.{js,ts}": [
      "yarn prettier --write",
      "yarn eslint --fix"
    ]
  },
  "publishConfig": {
    "access": "public"
  },
  "nyc": {
    "extension": [
      ".ts"
    ]
  },
  "dependencies": {
<<<<<<< HEAD
    "@bitgo/sdk-core": "^30.0.0",
    "@bitgo/statics": "^51.1.0",
    "@bitgo/utxo-lib": "^11.2.3",
=======
    "@bitgo/sdk-core": "^29.0.0",
    "@bitgo/secp256k1": "^1.3.1",
    "@bitgo/statics": "^51.0.1",
>>>>>>> 774028bd
    "@dfinity/agent": "^2.2.0",
    "@dfinity/candid": "^2.2.0",
    "@dfinity/principal": "^2.2.0",
    "@noble/curves": "1.8.1",
    "crc-32": "^1.2.2"
  },
  "devDependencies": {
    "@bitgo/sdk-api": "^1.59.0",
    "@bitgo/sdk-test": "^8.0.73"
  },
  "gitHead": "18e460ddf02de2dbf13c2aa243478188fb539f0c"
}<|MERGE_RESOLUTION|>--- conflicted
+++ resolved
@@ -40,15 +40,9 @@
     ]
   },
   "dependencies": {
-<<<<<<< HEAD
     "@bitgo/sdk-core": "^30.0.0",
     "@bitgo/statics": "^51.1.0",
-    "@bitgo/utxo-lib": "^11.2.3",
-=======
-    "@bitgo/sdk-core": "^29.0.0",
     "@bitgo/secp256k1": "^1.3.1",
-    "@bitgo/statics": "^51.0.1",
->>>>>>> 774028bd
     "@dfinity/agent": "^2.2.0",
     "@dfinity/candid": "^2.2.0",
     "@dfinity/principal": "^2.2.0",
