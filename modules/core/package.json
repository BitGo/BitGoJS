--- conflicted
+++ resolved
@@ -47,13 +47,8 @@
     "gen-docs": "typedoc"
   },
   "dependencies": {
-<<<<<<< HEAD
-    "@bitgo/account-lib": "^1.6.0",
+    "@bitgo/account-lib": "^1.7.0",
     "@bitgo/statics": "^4.3.0-rc.5",
-=======
-    "@bitgo/statics": "^4.3.0-rc.0",
-    "@bitgo/account-lib": "^1.7.0",
->>>>>>> c12cb6b9
     "@bitgo/unspents": "^0.6.0",
     "@types/bluebird": "^3.5.25",
     "@types/superagent": "^4.1.3",
