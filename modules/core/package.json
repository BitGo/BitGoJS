{
  "name": "bitgo",
  "version": "14.0.0-rc.21",
  "description": "BitGo JavaScript SDK",
  "main": "./dist/src/index.js",
  "types": "./dist/types/src/index.d.ts",
  "keywords": [
    "bitgo",
    "bitcoin",
    "bitgojs"
  ],
  "repository": {
    "type": "git",
    "url": "https://github.com/BitGo/BitGoJS.git",
    "directory": "modules/core"
  },
  "license": "Apache-2.0",
  "engines": {
    "node": ">=14 <17",
    "npm": ">=3.10.10"
  },
  "scripts": {
    "compile": "npm run webpack-prod",
    "compile-dbg": "npm run webpack-dev",
    "compile-test": "npm run webpack-dev",
    "webpack-dev": "cross-env NODE_ENV=development webpack",
    "webpack-prod": "cross-env NODE_ENV=production webpack",
    "test": "npm run coverage",
    "unit-test": "mocha \"test/unit/*.ts\" \"test/unit/**/*.ts\" \"test/v2/unit/*.ts\" \"test/v2/unit/**/*.ts\"",
    "coverage": "nyc -- npm run unit-test",
    "integration-test": "nyc -- mocha \"test/v2/integration/**/*.ts\"",
    "browser-test": "karma start karma.conf.js",
    "lint": "eslint --quiet .",
    "audit": "if [ \"$(npm --version | cut -d. -f1)\" -ge \"6\" ]; then npm audit; else echo \"npm >= 6 required to perform audit. skipping...\"; fi",
    "clean": "rm -r dist/*",
    "build": "tsc && node scripts/copySjcl.js",
    "prepare": "npm run build",
    "prepublishOnly": "npm run compile",
    "upload-artifacts": "node scripts/upload-test-reports.js",
    "check-fmt": "prettier --check '{src,test}/**/*.{ts,js,json}'",
    "precommit": "lint-staged",
    "unprettied": "grep -R -L --include '*.ts' --include '*.js' --include '*.json' '@prettier' src test",
    "fmt": "prettier --write '{src,test}/**/*.{ts,js,json}'",
    "upload-docs": "node scripts/upload-docs.js",
    "gen-docs": "typedoc"
  },
  "dependencies": {
<<<<<<< HEAD
    "@bitgo/account-lib": "^2.18.0-rc.13",
    "@bitgo/statics": "^6.16.0-rc.10",
    "@bitgo/unspents": "^0.7.2-rc.10",
    "@bitgo/utxo-lib": "^2.2.1-rc.10",
=======
    "@bitgo/account-lib": "^2.17.1",
    "@bitgo/blockapis": "^1.0.0",
    "@bitgo/statics": "^6.15.0",
    "@bitgo/unspents": "^0.7.1",
    "@bitgo/utxo-lib": "^2.2.0",
>>>>>>> 5efb9f99
    "@types/bluebird": "^3.5.25",
    "@types/superagent": "^4.1.3",
    "algosdk": "^1.12.0",
    "assert": "^2.0.0",
    "big.js": "^3.1.3",
    "bigi": "^1.4.0",
    "bignumber.js": "^8.0.1",
    "bip32": "^2.0.6",
    "bitcoinjs-message": "^2.0.0",
    "bluebird": "^3.5.3",
    "bs58": "^2.0.1",
    "bs58check": "^1.0.4",
    "cashaddress": "^1.1.0",
    "debug": "^3.1.0",
    "ecurve": "^1.0.6",
    "eol": "^0.5.0",
    "eosjs": "^21.0.2",
    "eosjs-ecc": "^4.0.4",
    "lodash": "^4.17.14",
    "moment": "^2.20.1",
    "ripple-address-codec": "~4.1.3",
    "ripple-binary-codec": "~0.2.4",
    "ripple-keypairs": "^0.11.0",
    "ripple-lib": "~1.4.1",
    "sanitize-html": "^1.27.5",
    "secp256k1": "^4.0.2",
    "secrets.js-grempe": "^1.1.0",
    "stellar-sdk": "^9.0.1",
    "superagent": "^3.8.3",
    "superagent-proxy": "^3.0.0"
  },
  "devDependencies": {
    "@types/create-hmac": "^1.1.0",
    "@types/debug": "^4.1.4",
    "@types/jasmine": "^3.5.12",
    "@types/lodash": "^4.14.121",
    "@types/mocha": "^5.2.6",
    "@types/nock": "^9.3.1",
    "@types/node": "^11.11.4",
    "@types/secp256k1": "^4.0.1",
    "@types/sinon": "^7.0.6",
    "cross-env": "^7.0.3",
    "crypto-browserify": "^3.12.0",
    "glob": "^7.1.3",
    "html-webpack-plugin": "^5.5.0",
    "https-browserify": "^1.0.0",
    "karma": "^5.1.1",
    "karma-chrome-launcher": "^3.1.0",
    "karma-jasmine": "^4.0.0",
    "karma-mocha": "^2.0.1",
    "karma-typescript": "^5.0.3",
    "lint-staged": "^8.1.4",
    "minimist": "^1.2.5",
    "mocha": "^7.0.0",
    "mochawesome": "^5.0.0",
    "nock": "=9.0.28",
    "nyc": "^15.0.0",
    "process": "^0.11.10",
    "puppeteer": "2.1.1",
    "q": "^1.1.2",
    "request": "^2.88.0",
    "request-promise": "^4.2.2",
    "should": "^13.1.3",
    "should-http": "^0.1.1",
    "should-sinon": "^0.0.6",
    "sinon": "^6.3.5",
    "sjcl": "^1.0.8",
    "stream-http": "^3.2.0",
    "supertest": "^3.0.0",
    "terser": "^3.16.1",
    "url": "^0.11.0",
    "webpack": "5.66.0",
    "webpack-cli": "4.9.1"
  },
  "optionalDependencies": {
    "@ethereumjs/common": "^2.4.0",
    "@ethereumjs/tx": "^3.3.0",
    "ethereumjs-abi": "^0.6.5",
    "ethereumjs-util": "6.2.1"
  },
  "nyc": {
    "extension": [
      ".ts"
    ]
  },
  "publishConfig": {
    "access": "public"
<<<<<<< HEAD
  },
  "gitHead": "ef15427ab86ecf83431e8474bfff445cf5b2774b"
=======
  }
>>>>>>> 5efb9f99
}<|MERGE_RESOLUTION|>--- conflicted
+++ resolved
@@ -45,18 +45,11 @@
     "gen-docs": "typedoc"
   },
   "dependencies": {
-<<<<<<< HEAD
     "@bitgo/account-lib": "^2.18.0-rc.13",
+    "@bitgo/blockapis": "^1.0.0",
     "@bitgo/statics": "^6.16.0-rc.10",
     "@bitgo/unspents": "^0.7.2-rc.10",
     "@bitgo/utxo-lib": "^2.2.1-rc.10",
-=======
-    "@bitgo/account-lib": "^2.17.1",
-    "@bitgo/blockapis": "^1.0.0",
-    "@bitgo/statics": "^6.15.0",
-    "@bitgo/unspents": "^0.7.1",
-    "@bitgo/utxo-lib": "^2.2.0",
->>>>>>> 5efb9f99
     "@types/bluebird": "^3.5.25",
     "@types/superagent": "^4.1.3",
     "algosdk": "^1.12.0",
@@ -144,10 +137,6 @@
   },
   "publishConfig": {
     "access": "public"
-<<<<<<< HEAD
   },
   "gitHead": "ef15427ab86ecf83431e8474bfff445cf5b2774b"
-=======
-  }
->>>>>>> 5efb9f99
 }