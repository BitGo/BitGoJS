import { coroutine as co } from 'bluebird';
import * as should from 'should';
import * as nock from 'nock';

import fixtures from '../../fixtures/trading/settlement';
import { TradeStatus } from '../../../../src/v2/trading/trade';
import { AffirmationStatus } from '../../../../src/v2/trading/affirmation';
import { Settlement, SettlementStatus, SettlementType } from '../../../../src/v2/trading/settlement';

import { Wallet } from '../../../../src/v2/wallet';
import { Enterprise } from '../../../../src/v2/enterprise';
import { TestBitGo } from '../../../lib/test_bitgo';
import * as common from '../../../../src/common';

describe('Settlements', function() {
  const microservicesUri = common.Environments['mock'].uri;
  let bitgo;
  let basecoin;
  let enterprise;
  let tradingAccount;
  let bgUrl;

  before(co(function *() {
    bitgo = new TestBitGo({ env: 'mock', microservicesUri });
    bitgo.initializeTestVars();
    basecoin = bitgo.coin('ofc');
    basecoin.keychains();

    enterprise = new Enterprise(bitgo, basecoin, { id: '5cf940949449412d00f53b3d92dbcaa3', name: 'Test Enterprise' });

    const walletData = {
      id: '5cf940969449412d00f53b4c55fc2139',
      coin: 'tofc',
      enterprise: enterprise.id,
      keys: [
        'keyid'
      ]
    };

    const wallet = new Wallet(bitgo, basecoin, walletData);
    tradingAccount = wallet.toTradingAccount();
    bgUrl = common.Environments[bitgo.getEnv()].uri;
  }));

  it('should list all settlements', co(function *() {
    const scope = nock(microservicesUri)
      .get(`/api/trade/v1/enterprise/${enterprise.id}/settlements`)
      .reply(200, fixtures.listSettlements);

    const settlements = yield enterprise.settlements().list();
    should.exist(settlements);
    settlements.should.have.length(2);

    for (const settlement of settlements) {
      settlement.should.have.property('type');
      if (settlement.type === SettlementType.DIRECT) {
        validateDirectSettlement(settlement);
      } else {
        validateAgencySettlement(settlement);
      }
    }

    scope.isDone().should.be.true();
  }));

  it('should get a single settlement', co(function *() {
    const scope = nock(microservicesUri)
      .get(`/api/trade/v1/enterprise/${enterprise.id}/account/${tradingAccount.id}/settlements/${fixtures.singleSettlementId}`)
      .reply(200, fixtures.getSingleSettlement);

    const settlement = yield tradingAccount.settlements().get({ id: fixtures.singleSettlementId });

    should.exist(settlement);
    validateDirectSettlement(settlement);
    scope.isDone().should.be.true();
  }));

  it('should create a new direct settlement', co(function *() {
    const msScope = nock(microservicesUri)
      .post(`/api/trade/v1/enterprise/${enterprise.id}/account/${tradingAccount.id}/payload`, fixtures.createDirectSettlementPayloadRequest)
      .reply(200, fixtures.createDirectSettlementPayloadResponse)
      .post(`/api/trade/v1/enterprise/${enterprise.id}/account/${tradingAccount.id}/settlements`, fixtures.createDirectSettlementRequest)
      .reply(200, fixtures.createDirectSettlementResponse);

    const xprv = 'xprv9s21ZrQH143K2MUz7uPUBVzdmvJQE6fPEQCkR3mypPbZgijPqfmGH7pjijdjeJx3oCoxPWVbjC4VYHzgN6wqEfYnnbNjK7jm2CkrvWrvkbR';
    const xpub = 'xpub661MyMwAqRbcEqZTDvvUYdwNKx8tdZPEbd8MDSBbNj8YZX4YPD5Wpv9Da2YzLC8ZNRhundXP7mVhhu9WdJChzZJFGLQD7tyY1KGfmjuBvcX';
    const platformScope = nock(bgUrl)
      .get('/api/v2/ofc/key/keyid')
      .reply(200, {
        pub: xpub,
        encryptedPrv: bitgo.encrypt({ input: xprv, password: TestBitGo.OFC_TEST_PASSWORD })
      });

<<<<<<< HEAD
    const payload = yield tradingAccount.buildPayload(fixtures.createDirectSettlementPayloadRequest);
=======
    const payload = yield tradingAccount.buildPayload(fixtures.createSettlementPayloadRequest);
>>>>>>> b346961f

    const signature = yield tradingAccount.signPayload({ payload, walletPassphrase: TestBitGo.OFC_TEST_PASSWORD });

    const settlement = yield tradingAccount.settlements().create({
      requesterAccountId: tradingAccount.id,
      payload: payload,
      signature: signature,
      trades: [{
        baseAccountId: '5cf940a49449412d00f53b8f7392f7c0',
        quoteAccountId: '5cf940969449412d00f53b4c55fc2139',
        status: TradeStatus.EXECUTED,
        timestamp: new Date('2019-06-06T16:36:20.810Z'),
        baseAmount: '500',
        baseCurrency: 'ofctbtc',
        quoteAmount: '555',
        quoteCurrency: 'ofctusd',
        costBasis: '12345',
        costBasisCurrency: 'USD',
        externalId: 'a4o3ah601etw676okvkvsmizciorxc8v'
      }]
    });

    should.exist(settlement);
    validateDirectSettlement(settlement);

    msScope.isDone().should.be.true();
    platformScope.isDone().should.be.true();
  }));

  it('should create a new agency settlement', co(function *() {
    const msScope = nock(microservicesUri)
      .post(`/api/trade/v1/enterprise/${enterprise.id}/account/${tradingAccount.id}/payload`, fixtures.createAgencySettlementPayloadRequest)
      .reply(200, fixtures.createAgencySettlementPayloadResponse)
      .post(`/api/trade/v1/enterprise/${enterprise.id}/account/${tradingAccount.id}/settlements`, fixtures.createAgencySettlementRequest)
      .reply(200, fixtures.createAgencySettlementResponse);

    const xprv = 'xprv9s21ZrQH143K2MUz7uPUBVzdmvJQE6fPEQCkR3mypPbZgijPqfmGH7pjijdjeJx3oCoxPWVbjC4VYHzgN6wqEfYnnbNjK7jm2CkrvWrvkbR';
    const xpub = 'xpub661MyMwAqRbcEqZTDvvUYdwNKx8tdZPEbd8MDSBbNj8YZX4YPD5Wpv9Da2YzLC8ZNRhundXP7mVhhu9WdJChzZJFGLQD7tyY1KGfmjuBvcX';
    const platformScope = nock(bgUrl)
      .get('/api/v2/ofc/key/keyid')
      .reply(200, {
        pub: xpub,
        encryptedPrv: bitgo.encrypt({ input: xprv, password: TestBitGo.OFC_TEST_PASSWORD })
      });

    const payload = yield tradingAccount.buildPayload(fixtures.createAgencySettlementPayloadRequest);

    const signature = yield tradingAccount.signPayload({ payload, walletPassphrase: TestBitGo.OFC_TEST_PASSWORD });

    const settlement = yield tradingAccount.settlements().create({
      requesterAccountId: tradingAccount.id,
      payload: payload,
      signature: signature,
      trades: [
        {
          id: 'a37c5c9a-efc0-4b2c-89e0-39538de86b29',
          baseAccountId: '5df03e088b4eb3470019a88734b69f7a',
          quoteAccountId: '5df03e088b4eb3470019a89e37864bed',
          status: TradeStatus.EXECUTED,
          timestamp: new Date('2019-12-11T00:53:52.814Z'),
          baseAmount: '115087',
          quoteAmount: '942777',
          baseCurrency: 'ofctbtc',
          quoteCurrency: 'ofctusd',
          baseReceiveAmount: '941966',
          quoteReceiveAmount: '115087',
          baseReceiveCurrency: 'ofctusd',
          quoteReceiveCurrency: 'ofctbtc',
          costBasis: '',
          costBasisCurrency: '',
          externalId: 'xff7vln0eh9hh3rp0derlbunlo1sw6k6'
        }],
    });

    should.exist(settlement);
    validateAgencySettlement(settlement);

    msScope.isDone().should.be.true();
    platformScope.isDone().should.be.true();
  }));

  function validateDirectSettlement(settlement: Settlement): void {
    settlement.should.have.property('id');
    settlement.should.have.property('requesterAccountId');
    settlement.should.have.property('status');
    settlement.should.have.property('type');

    settlement.requesterAccountId.should.eql(tradingAccount.id);
    settlement.status.should.eql(SettlementStatus.PENDING);
    settlement.type.should.eql(SettlementType.DIRECT);

    // one affirmation should be for this account, one should be for the counterparty
    // furthermore, the one for this account should already be affirmed
    settlement.should.have.property('affirmations');
    settlement.affirmations.should.have.length(2);
    settlement.affirmations.filter(affirmation => affirmation.partyAccountId === tradingAccount.id && affirmation.status === AffirmationStatus.AFFIRMED).should.have.length(1);
    settlement.affirmations.filter(affirmation => affirmation.partyAccountId !== tradingAccount.id).should.have.length(1);
  }

  function validateAgencySettlement(settlement: Settlement): void {
    settlement.should.have.property('id');
    settlement.should.have.property('requesterAccountId');
    settlement.should.have.property('status');
    settlement.should.have.property('type');

    settlement.requesterAccountId.should.eql(tradingAccount.id);
    settlement.status.should.eql(SettlementStatus.PENDING);
    settlement.type.should.eql(SettlementType.AGENCY);

    // one affirmation should be for this account, one should be for the counterparty
    // furthermore, the one for this account should already be affirmed
    settlement.should.have.property('affirmations');
    settlement.affirmations.should.have.length(3);
    settlement.affirmations.filter(affirmation => affirmation.partyAccountId === tradingAccount.id && affirmation.status === AffirmationStatus.AFFIRMED).should.have.length(1);
    settlement.affirmations.filter(affirmation => affirmation.partyAccountId !== tradingAccount.id).should.have.length(2);
  }
});<|MERGE_RESOLUTION|>--- conflicted
+++ resolved
@@ -5,7 +5,7 @@
 import fixtures from '../../fixtures/trading/settlement';
 import { TradeStatus } from '../../../../src/v2/trading/trade';
 import { AffirmationStatus } from '../../../../src/v2/trading/affirmation';
-import { Settlement, SettlementStatus, SettlementType } from '../../../../src/v2/trading/settlement';
+import { SettlementStatus } from '../../../../src/v2/trading/settlement';
 
 import { Wallet } from '../../../../src/v2/wallet';
 import { Enterprise } from '../../../../src/v2/enterprise';
@@ -13,7 +13,7 @@
 import * as common from '../../../../src/common';
 
 describe('Settlements', function() {
-  const microservicesUri = common.Environments['mock'].uri;
+  const microservicesUri = 'https://bitgo-microservices.example';
   let bitgo;
   let basecoin;
   let enterprise;
@@ -49,16 +49,16 @@
 
     const settlements = yield enterprise.settlements().list();
     should.exist(settlements);
-    settlements.should.have.length(2);
+    settlements.should.have.length(1);
 
-    for (const settlement of settlements) {
-      settlement.should.have.property('type');
-      if (settlement.type === SettlementType.DIRECT) {
-        validateDirectSettlement(settlement);
-      } else {
-        validateAgencySettlement(settlement);
-      }
-    }
+    const settlement = settlements[0];
+    settlement.requesterAccountId.should.eql(tradingAccount.id);
+    settlement.affirmations.should.have.length(2);
+    // the first affirmation should be for this trading acct
+    settlement.affirmations[0].partyAccountId.should.eql(tradingAccount.id);
+    // the second should not
+    settlement.affirmations[1].partyAccountId.should.not.eql(tradingAccount.id);
+    settlement.trades.should.have.length(1);
 
     scope.isDone().should.be.true();
   }));
@@ -71,16 +71,24 @@
     const settlement = yield tradingAccount.settlements().get({ id: fixtures.singleSettlementId });
 
     should.exist(settlement);
-    validateDirectSettlement(settlement);
+    settlement.requesterAccountId.should.eql(tradingAccount.id);
+
+    // one affirmation should be for this account, one should be for the counterparty
+    settlement.affirmations.should.have.length(2);
+    settlement.affirmations.filter(affirmation => affirmation.partyAccountId === tradingAccount.id).should.have.length(1);
+    settlement.affirmations.filter(affirmation => affirmation.partyAccountId !== tradingAccount.id).should.have.length(1);
+
+    settlement.trades.should.have.length(1);
+
     scope.isDone().should.be.true();
   }));
 
-  it('should create a new direct settlement', co(function *() {
+  it('should create a new settlement', co(function *() {
     const msScope = nock(microservicesUri)
-      .post(`/api/trade/v1/enterprise/${enterprise.id}/account/${tradingAccount.id}/payload`, fixtures.createDirectSettlementPayloadRequest)
-      .reply(200, fixtures.createDirectSettlementPayloadResponse)
-      .post(`/api/trade/v1/enterprise/${enterprise.id}/account/${tradingAccount.id}/settlements`, fixtures.createDirectSettlementRequest)
-      .reply(200, fixtures.createDirectSettlementResponse);
+      .post(`/api/trade/v1/enterprise/${enterprise.id}/account/${tradingAccount.id}/payload`, fixtures.createSettlementPayloadRequest)
+      .reply(200, fixtures.createSettlementPayloadResponse)
+      .post(`/api/trade/v1/enterprise/${enterprise.id}/account/${tradingAccount.id}/settlements`, fixtures.createSettlementRequest)
+      .reply(200, fixtures.createSettlementResponse);
 
     const xprv = 'xprv9s21ZrQH143K2MUz7uPUBVzdmvJQE6fPEQCkR3mypPbZgijPqfmGH7pjijdjeJx3oCoxPWVbjC4VYHzgN6wqEfYnnbNjK7jm2CkrvWrvkbR';
     const xpub = 'xpub661MyMwAqRbcEqZTDvvUYdwNKx8tdZPEbd8MDSBbNj8YZX4YPD5Wpv9Da2YzLC8ZNRhundXP7mVhhu9WdJChzZJFGLQD7tyY1KGfmjuBvcX';
@@ -91,11 +99,7 @@
         encryptedPrv: bitgo.encrypt({ input: xprv, password: TestBitGo.OFC_TEST_PASSWORD })
       });
 
-<<<<<<< HEAD
-    const payload = yield tradingAccount.buildPayload(fixtures.createDirectSettlementPayloadRequest);
-=======
     const payload = yield tradingAccount.buildPayload(fixtures.createSettlementPayloadRequest);
->>>>>>> b346961f
 
     const signature = yield tradingAccount.signPayload({ payload, walletPassphrase: TestBitGo.OFC_TEST_PASSWORD });
 
@@ -119,73 +123,11 @@
     });
 
     should.exist(settlement);
-    validateDirectSettlement(settlement);
-
-    msScope.isDone().should.be.true();
-    platformScope.isDone().should.be.true();
-  }));
-
-  it('should create a new agency settlement', co(function *() {
-    const msScope = nock(microservicesUri)
-      .post(`/api/trade/v1/enterprise/${enterprise.id}/account/${tradingAccount.id}/payload`, fixtures.createAgencySettlementPayloadRequest)
-      .reply(200, fixtures.createAgencySettlementPayloadResponse)
-      .post(`/api/trade/v1/enterprise/${enterprise.id}/account/${tradingAccount.id}/settlements`, fixtures.createAgencySettlementRequest)
-      .reply(200, fixtures.createAgencySettlementResponse);
-
-    const xprv = 'xprv9s21ZrQH143K2MUz7uPUBVzdmvJQE6fPEQCkR3mypPbZgijPqfmGH7pjijdjeJx3oCoxPWVbjC4VYHzgN6wqEfYnnbNjK7jm2CkrvWrvkbR';
-    const xpub = 'xpub661MyMwAqRbcEqZTDvvUYdwNKx8tdZPEbd8MDSBbNj8YZX4YPD5Wpv9Da2YzLC8ZNRhundXP7mVhhu9WdJChzZJFGLQD7tyY1KGfmjuBvcX';
-    const platformScope = nock(bgUrl)
-      .get('/api/v2/ofc/key/keyid')
-      .reply(200, {
-        pub: xpub,
-        encryptedPrv: bitgo.encrypt({ input: xprv, password: TestBitGo.OFC_TEST_PASSWORD })
-      });
-
-    const payload = yield tradingAccount.buildPayload(fixtures.createAgencySettlementPayloadRequest);
-
-    const signature = yield tradingAccount.signPayload({ payload, walletPassphrase: TestBitGo.OFC_TEST_PASSWORD });
-
-    const settlement = yield tradingAccount.settlements().create({
-      requesterAccountId: tradingAccount.id,
-      payload: payload,
-      signature: signature,
-      trades: [
-        {
-          id: 'a37c5c9a-efc0-4b2c-89e0-39538de86b29',
-          baseAccountId: '5df03e088b4eb3470019a88734b69f7a',
-          quoteAccountId: '5df03e088b4eb3470019a89e37864bed',
-          status: TradeStatus.EXECUTED,
-          timestamp: new Date('2019-12-11T00:53:52.814Z'),
-          baseAmount: '115087',
-          quoteAmount: '942777',
-          baseCurrency: 'ofctbtc',
-          quoteCurrency: 'ofctusd',
-          baseReceiveAmount: '941966',
-          quoteReceiveAmount: '115087',
-          baseReceiveCurrency: 'ofctusd',
-          quoteReceiveCurrency: 'ofctbtc',
-          costBasis: '',
-          costBasisCurrency: '',
-          externalId: 'xff7vln0eh9hh3rp0derlbunlo1sw6k6'
-        }],
-    });
-
-    should.exist(settlement);
-    validateAgencySettlement(settlement);
-
-    msScope.isDone().should.be.true();
-    platformScope.isDone().should.be.true();
-  }));
-
-  function validateDirectSettlement(settlement: Settlement): void {
     settlement.should.have.property('id');
+    settlement.should.have.property('status');
+    settlement.status.should.eql(SettlementStatus.PENDING);
     settlement.should.have.property('requesterAccountId');
-    settlement.should.have.property('status');
-    settlement.should.have.property('type');
-
     settlement.requesterAccountId.should.eql(tradingAccount.id);
-    settlement.status.should.eql(SettlementStatus.PENDING);
-    settlement.type.should.eql(SettlementType.DIRECT);
 
     // one affirmation should be for this account, one should be for the counterparty
     // furthermore, the one for this account should already be affirmed
@@ -193,23 +135,8 @@
     settlement.affirmations.should.have.length(2);
     settlement.affirmations.filter(affirmation => affirmation.partyAccountId === tradingAccount.id && affirmation.status === AffirmationStatus.AFFIRMED).should.have.length(1);
     settlement.affirmations.filter(affirmation => affirmation.partyAccountId !== tradingAccount.id).should.have.length(1);
-  }
 
-  function validateAgencySettlement(settlement: Settlement): void {
-    settlement.should.have.property('id');
-    settlement.should.have.property('requesterAccountId');
-    settlement.should.have.property('status');
-    settlement.should.have.property('type');
-
-    settlement.requesterAccountId.should.eql(tradingAccount.id);
-    settlement.status.should.eql(SettlementStatus.PENDING);
-    settlement.type.should.eql(SettlementType.AGENCY);
-
-    // one affirmation should be for this account, one should be for the counterparty
-    // furthermore, the one for this account should already be affirmed
-    settlement.should.have.property('affirmations');
-    settlement.affirmations.should.have.length(3);
-    settlement.affirmations.filter(affirmation => affirmation.partyAccountId === tradingAccount.id && affirmation.status === AffirmationStatus.AFFIRMED).should.have.length(1);
-    settlement.affirmations.filter(affirmation => affirmation.partyAccountId !== tradingAccount.id).should.have.length(2);
-  }
+    msScope.isDone().should.be.true();
+    platformScope.isDone().should.be.true();
+  }));
 });