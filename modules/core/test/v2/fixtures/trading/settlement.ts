--- conflicted
+++ resolved
@@ -4,7 +4,6 @@
       id: 'fbbb8da8-e7a3-4d9e-82a3-fc396abf9890',
       requesterAccountId: '5cf940969449412d00f53b4c55fc2139',
       status: 'pending',
-      type: 'direct',
       affirmations: [{
         id: 'f8259b32-6407-4c42-a48d-7519e7d1905f',
         partyAccountId: '5cf940969449412d00f53b4c55fc2139',
@@ -18,7 +17,7 @@
           currency: 'ofctusd',
           createdAt: '2019-06-06T16:36:21.985Z'
         },
-        payload: '{"version":"1.2.0","accountId":"5cf940969449412d00f53b4c55fc2139","amounts":[{"accountId":"5df03e088b4eb3470019a88734b69f7a","sendSubtotal":"500","sendAmount":"500","sendCurrency":"ofctbtc","receiveAmount":"555","receiveCurrency":"ofctusd"},{"accountId":"5cf940969449412d00f53b4c55fc2139","sendSubtotal":"555","sendAmount":"555","sendCurrency":"ofctusd","receiveAmount":"500","receiveCurrency":"ofctbtc"}],"nonceHold":"brJ/Ufv/v4Fg8Emap4vnIA==","nonceSettle":"fMOE8AEEGJVdXZ7143B+qQ=="}',
+        payload: '{"walletId":"5cf940969449412d00f53b4c55fc2139","currency":"ofctusd","amount":"555","nonceHold":"brJ/Ufv/v4Fg8Emap4vnIA==","nonceSettle":"fMOE8AEEGJVdXZ7143B+qQ==","otherParties":["5cf940a49449412d00f53b8f7392f7c0"]}',
         signature: '2049b6cd2e2693f26415987cb14a9e14be81ddf1e3e370fe19477e7da5237835f9467e5846a4d12a7fd23e860153083938080fe1d8f78f673851e470a9e45f7e3d',
         createdAt: '2019-06-06T16:36:22.062Z',
         expireAt: '2019-06-07T16:36:22.057Z'
@@ -35,7 +34,7 @@
           currency: 'ofctbtc',
           createdAt: '2019-06-06T16:36:21.980Z'
         },
-        payload: '{"version":"1.2.0","accountId":"5cf940a49449412d00f53b8f7392f7c0","amounts":[{"accountId":"5df03e088b4eb3470019a88734b69f7a","sendSubtotal":"500","sendAmount":"500","sendCurrency":"ofctbtc","receiveAmount":"555","receiveCurrency":"ofctusd"},{"accountId":"5cf940969449412d00f53b4c55fc2139","sendSubtotal":"555","sendAmount":"555","sendCurrency":"ofctusd","receiveAmount":"500","receiveCurrency":"ofctbtc"}],"nonceHold":"brJ/Ufv/v4Fg8Emap4vnIA==","nonceSettle":"fMOE8AEEGJVdXZ7143B+qQ=="}',
+        payload: '{"walletId":"5cf940a49449412d00f53b8f7392f7c0","currency":"ofctbtc","amount":"500","nonceHold":"p49hiYWcz32epVRvjWOkNw==","nonceSettle":"DKXmnh1fxupuvLc0OU/e4g==","otherParties":["5cf940969449412d00f53b4c55fc2139"]}',
         createdAt: '2019-06-06T16:36:22.066Z',
         expireAt: '2019-06-07T16:36:22.057Z'
       }],
@@ -55,85 +54,13 @@
         costBasis: '12345',
         costBasisCurrency: 'USD'
       }]
-    },
-      {
-        id: 'ff5a8c54-fb0e-481b-900c-abfaa7958a5c',
-        requesterAccountId: '5cf940969449412d00f53b4c55fc2139',
-        requesterAccountName: 'Test Enterprise',
-        status: 'pending',
-        type: 'agency',
-        affirmations: [
-          {
-            id: '6f3ff2ed-a40e-4ad7-935b-eea36ec16fce',
-            partyAccountId: '5cf940969449412d00f53b4c55fc2139',
-            partyAccountName: 'Test Enterprise',
-            status: 'affirmed',
-            settlement: '',
-            lock: null,
-            payload: '{"version":"1.2.0","accountId":"5cf940969449412d00f53b4c55fc2139","amounts":[{"accountId":"5df03e088b4eb3470019a89e37864bed","sendSubtotal":"942777","sendFee":"0","sendAmount":"942777","sendCurrency":"ofctusd","receiveAmount":"115087","receiveCurrency":"ofctbtc"},{"accountId":"5df03e088b4eb3470019a88734b69f7a","sendSubtotal":"115087","sendFee":"0","sendAmount":"115087","sendCurrency":"ofctbtc","receiveAmount":"941966","receiveCurrency":"ofctusd"}],"nonceHold":"+8ZMkylYWnLH7P6t7HvjEQ==","nonceSettle":"yZbXXOR7zkbBWSh+gS4ghA=="}',
-            signature: '1f2d7c206a7ed7c345f5b2ab1446b11f9fec234ae9e93285abc20e9cdd327479f74e1e93dfdc073f0350c8e79f2e33f62ac3570c1fb423d254bf761cf5c0550271',
-            createdAt: '2019-12-11T00:53:52.982Z',
-            expireAt: '2019-12-11T02:53:52.978Z'
-          },
-          {
-            id: '489c56f6-3ec2-49fe-87eb-95c8f66a3ad5',
-            counterpartyAccountId: '5cf940969449412d00f53b4c55fc2139',
-            counterpartyName: 'Test Enterprise',
-            partyAccountId: '5df03e088b4eb3470019a88734b69f7a',
-            partyAccountName: 'TESTINGE2E 5wbdfxt0a3j1t569baiw3ou2ukby1aug',
-            status: 'pending',
-            settlement: '',
-            lock: null,
-            payload: '{"version":"1.2.0","accountId":"5df03e088b4eb3470019a88734b69f7a","amounts":[{"accountId":"5df03e088b4eb3470019a88734b69f7a","sendSubtotal":"115087","sendAmount":"115087","sendCurrency":"ofctbtc","receiveAmount":"941966","receiveCurrency":"ofctusd"},{"accountId":"5cf940969449412d00f53b4c55fc2139","sendSubtotal":"941966","sendAmount":"941966","sendCurrency":"ofctusd","receiveAmount":"115087","receiveCurrency":"ofctbtc"}],"nonceHold":"14qL7T1aLkaRDBSrgMNtbg==","nonceSettle":"RGPKwiin9rO1iISJG8AqvQ=="}',
-            signature: '',
-            createdAt: '2019-12-11T00:53:52.988Z',
-            expireAt: '2019-12-11T02:53:52.978Z'
-          },
-          {
-            id: '7c8c3f11-9b52-4f64-9d55-98c5add9972c',
-            counterpartyAccountId: '5cf940969449412d00f53b4c55fc2139',
-            counterpartyName: 'Test Enterprise',
-            partyAccountId: '5df03e088b4eb3470019a89e37864bed',
-            partyAccountName: 'TESTINGE2E qlzyrvn6hjum72ovetm9ahd069gt7wi8',
-            status: 'pending',
-            settlement: '',
-            lock: null,
-            payload: '{"version":"1.2.0","accountId":"5df03e088b4eb3470019a89e37864bed","amounts":[{"accountId":"5df03e088b4eb3470019a89e37864bed","sendSubtotal":"942777","sendFee":"0","sendAmount":"942777","sendCurrency":"ofctusd","receiveAmount":"115087","receiveCurrency":"ofctbtc"},{"accountId":"5cf940969449412d00f53b4c55fc2139","sendSubtotal":"115087","sendFee":"0","sendAmount":"115087","sendCurrency":"ofctbtc","receiveAmount":"942777","receiveCurrency":"ofctusd"}],"nonceHold":"Tz4pGR5beaUKI1/qNsEuHw==","nonceSettle":"XFWVbytujspmE6CiEBbnTA=="}',
-            signature: '',
-            createdAt: '2019-12-11T00:53:52.992Z',
-            expireAt: '2019-12-11T02:53:52.978Z'
-          }
-        ],
-        expireAt: '2019-12-11T02:53:52.978Z',
-        createdAt: '2019-12-11T00:53:52.979Z',
-        trades: [
-          {
-            id: 'a37c5c9a-efc0-4b2c-89e0-39538de86b29',
-            baseAccountId: '5df03e088b4eb3470019a88734b69f7a',
-            quoteAccountId: '5df03e088b4eb3470019a89e37864bed',
-            status: 'executed',
-            timestamp: '2019-12-11T00:53:52.814Z',
-            baseAmount: '115087',
-            quoteAmount: '942777',
-            baseCurrency: 'ofctbtc',
-            quoteCurrency: 'ofctusd',
-            baseReceiveAmount: '941966',
-            quoteReceiveAmount: '115087',
-            baseReceiveCurrency: 'ofctusd',
-            quoteReceiveCurrency: 'ofctbtc',
-            costBasis: '',
-            costBasisCurrency: '',
-            externalId: 'xff7vln0eh9hh3rp0derlbunlo1sw6k6'
-          }
-        ]
-      }]
+    }]
   },
   singleSettlementId: 'fbbb8da8-e7a3-4d9e-82a3-fc396abf9890',
   getSingleSettlement: {
     id: 'fbbb8da8-e7a3-4d9e-82a3-fc396abf9890',
     requesterAccountId: '5cf940969449412d00f53b4c55fc2139',
     status: 'pending',
-    type: 'direct',
     affirmations: [{
       id: 'f8259b32-6407-4c42-a48d-7519e7d1905f',
       partyAccountId: '5cf940969449412d00f53b4c55fc2139',
@@ -147,7 +74,7 @@
         currency: 'ofctusd',
         createdAt: '2019-06-06T16:36:21.985Z'
       },
-      payload: '{"version":"1.2.0","accountId":"5cf940969449412d00f53b4c55fc2139","amounts":[{"accountId":"5df03e088b4eb3470019a88734b69f7a","sendSubtotal":"500","sendAmount":"500","sendCurrency":"ofctbtc","receiveAmount":"555","receiveCurrency":"ofctusd"},{"accountId":"5cf940969449412d00f53b4c55fc2139","sendSubtotal":"555","sendAmount":"555","sendCurrency":"ofctusd","receiveAmount":"500","receiveCurrency":"ofctbtc"}],"nonceHold":"brJ/Ufv/v4Fg8Emap4vnIA==","nonceSettle":"fMOE8AEEGJVdXZ7143B+qQ=="}',
+      payload: '{"walletId":"5cf940969449412d00f53b4c55fc2139","currency":"ofctusd","amount":"555","nonceHold":"brJ/Ufv/v4Fg8Emap4vnIA==","nonceSettle":"fMOE8AEEGJVdXZ7143B+qQ==","otherParties":["5cf940a49449412d00f53b8f7392f7c0"]}',
       signature: '2049b6cd2e2693f26415987cb14a9e14be81ddf1e3e370fe19477e7da5237835f9467e5846a4d12a7fd23e860153083938080fe1d8f78f673851e470a9e45f7e3d',
       createdAt: '2019-06-06T16:36:22.062Z',
       expireAt: '2019-06-07T16:36:22.057Z'
@@ -164,7 +91,7 @@
         currency: 'ofctbtc',
         createdAt: '2019-06-06T16:36:21.980Z'
       },
-      payload: '{"version":"1.2.0","accountId":"5cf940a49449412d00f53b8f7392f7c0","amounts":[{"accountId":"5df03e088b4eb3470019a88734b69f7a","sendSubtotal":"500","sendAmount":"500","sendCurrency":"ofctbtc","receiveAmount":"555","receiveCurrency":"ofctusd"},{"accountId":"5cf940969449412d00f53b4c55fc2139","sendSubtotal":"555","sendAmount":"555","sendCurrency":"ofctusd","receiveAmount":"500","receiveCurrency":"ofctbtc"}],"nonceHold":"brJ/Ufv/v4Fg8Emap4vnIA==","nonceSettle":"fMOE8AEEGJVdXZ7143B+qQ=="}',
+      payload: '{"walletId":"5cf940a49449412d00f53b8f7392f7c0","currency":"ofctbtc","amount":"500","nonceHold":"p49hiYWcz32epVRvjWOkNw==","nonceSettle":"DKXmnh1fxupuvLc0OU/e4g==","otherParties":["5cf940969449412d00f53b4c55fc2139"]}',
       createdAt: '2019-06-06T16:36:22.066Z',
       expireAt: '2019-06-07T16:36:22.057Z'
     }],
@@ -185,11 +112,7 @@
       costBasisCurrency: 'USD'
     }]
   },
-<<<<<<< HEAD
-  createDirectSettlementPayloadRequest: {
-=======
   createSettlementPayloadRequest: {
->>>>>>> b346961f
     version: '1.2.0',
     amounts: [
       {
@@ -208,14 +131,10 @@
       }
     ]
   },
-<<<<<<< HEAD
-  createDirectSettlementPayloadResponse: {
-=======
   createSettlementPayloadResponse: {
->>>>>>> b346961f
     payload: '{"version":"1.2.0","accountId":"5cf940969449412d00f53b4c55fc2139","nonceHold":"djTPc0eRtQixTviodw1iJQ==","nonceSettle":"Wemw9X+iFcwsRFV3nJebxA==","amounts":[{"accountId":"5cf940a49449412d00f53b8f7392f7c0","sendCurrency":"ofctbtc","sendSubtotal":"500","sendAmount":"500","receiveCurrency":"ofctusd","receiveAmount":"555"},{"accountId":"5cf940969449412d00f53b4c55fc2139","sendCurrency":"ofctusd","sendSubtotal":"555","sendAmount":"555","receiveCurrency":"ofctbtc","receiveAmount":"500"}]}'
   },
-  createDirectSettlementRequest: {
+  createSettlementRequest: {
     requesterAccountId: '5cf940969449412d00f53b4c55fc2139',
     payload: /{.*}/,
     signature: /[0-9a-fA-F]*/,
@@ -233,11 +152,10 @@
       externalId: 'a4o3ah601etw676okvkvsmizciorxc8v'
     }]
   },
-  createDirectSettlementResponse: {
+  createSettlementResponse: {
     id: 'fbbb8da8-e7a3-4d9e-82a3-fc396abf9890',
     requesterAccountId: '5cf940969449412d00f53b4c55fc2139',
     status: 'pending',
-    type: 'direct',
     affirmations: [{
       id: 'c412e732-c4ea-4ff2-b157-403893cee47b',
       partyAccountId: '5cf940a49449412d00f53b8f7392f7c0',
@@ -251,7 +169,7 @@
         currency: 'ofctbtc',
         createdAt: '2019-06-06T16:36:21.980Z'
       },
-      payload: '{"version":"1.2.0","accountId":"5cf940a49449412d00f53b8f7392f7c0","amounts":[{"accountId":"5df03e088b4eb3470019a88734b69f7a","sendSubtotal":"500","sendAmount":"500","sendCurrency":"ofctbtc","receiveAmount":"555","receiveCurrency":"ofctusd"},{"accountId":"5cf940969449412d00f53b4c55fc2139","sendSubtotal":"555","sendAmount":"555","sendCurrency":"ofctusd","receiveAmount":"500","receiveCurrency":"ofctbtc"}],"nonceHold":"brJ/Ufv/v4Fg8Emap4vnIA==","nonceSettle":"fMOE8AEEGJVdXZ7143B+qQ=="}',
+      payload: '{"walletId":"5cf940a49449412d00f53b8f7392f7c0","currency":"ofctbtc","amount":"500","nonceHold":"2qhiUpjDClL/+zHmH2mjmQ==","nonceSettle":"TqVH080/QT8zEDNGgAWzcw==","otherParties":["5cf940969449412d00f53b4c55fc2139"]}',
       createdAt: '2019-06-06T16:36:22.066Z',
       expireAt: '2019-06-07T16:36:22.057Z'
     }, {
@@ -267,11 +185,7 @@
         currency: 'ofctusd',
         createdAt: '2019-06-06T16:36:21.985Z'
       },
-<<<<<<< HEAD
-      payload: '{"version":"1.2.0","accountId":"5cf940969449412d00f53b4c55fc2139","amounts":[{"accountId":"5df03e088b4eb3470019a88734b69f7a","sendSubtotal":"500","sendAmount":"500","sendCurrency":"ofctbtc","receiveAmount":"555","receiveCurrency":"ofctusd"},{"accountId":"5cf940969449412d00f53b4c55fc2139","sendSubtotal":"555","sendAmount":"555","sendCurrency":"ofctusd","receiveAmount":"500","receiveCurrency":"ofctbtc"}],"nonceHold":"brJ/Ufv/v4Fg8Emap4vnIA==","nonceSettle":"fMOE8AEEGJVdXZ7143B+qQ=="}',
-=======
       payload: '{"version":"1.2.0","accountId":"5cf940969449412d00f53b4c55fc2139","nonceHold":"djTPc0eRtQixTviodw1iJQ==","nonceSettle":"Wemw9X+iFcwsRFV3nJebxA==","amounts":[{"accountId":"5cf940a49449412d00f53b8f7392f7c0","sendCurrency":"ofctbtc","sendAmount":"500","receiveCurrency":"ofctusd","receiveAmount":"555"},{"accountId":"5cf940969449412d00f53b4c55fc2139","sendCurrency":"ofctusd","sendAmount":"555","receiveCurrency":"ofctbtc","receiveAmount":"500"}]}',
->>>>>>> b346961f
       signature: '2049b6cd2e2693f26415987cb14a9e14be81ddf1e3e370fe19477e7da5237835f9467e5846a4d12a7fd23e860153083938080fe1d8f78f673851e470a9e45f7e3d',
       createdAt: '2019-06-06T16:36:22.062Z',
       expireAt: '2019-06-07T16:36:22.057Z'
@@ -292,124 +206,5 @@
       costBasis: '12345',
       costBasisCurrency: 'USD'
     }]
-  },
-
-  createAgencySettlementPayloadRequest: {
-    version: '1.2.0',
-    amounts: [
-      {
-        accountId: '5df03e088b4eb3470019a89e37864bed',
-        sendAmount: '942777',
-        sendCurrency: 'ofctusd',
-        receiveAmount: '115087',
-        receiveCurrency: 'ofctbtc'
-      },
-      {
-        accountId: '5df03e088b4eb3470019a88734b69f7a',
-        sendAmount: '115087',
-        sendCurrency: 'ofctbtc',
-        receiveAmount: '941966',
-        receiveCurrency: 'ofctusd'
-      }
-    ]
-  },
-  createAgencySettlementPayloadResponse: {
-    payload: '{"version":"1.2.0","accountId":"5cf940969449412d00f53b4c55fc2139","amounts":[{"accountId":"5df03e088b4eb3470019a89e37864bed","sendSubtotal":"942777","sendFee":"0","sendAmount":"942777","sendCurrency":"ofctusd","receiveAmount":"115087","receiveCurrency":"ofctbtc"},{"accountId":"5df03e088b4eb3470019a88734b69f7a","sendSubtotal":"115087","sendFee":"0","sendAmount":"115087","sendCurrency":"ofctbtc","receiveAmount":"941966","receiveCurrency":"ofctusd"}],"nonceHold":"+8ZMkylYWnLH7P6t7HvjEQ==","nonceSettle":"yZbXXOR7zkbBWSh+gS4ghA=="}'
-  },
-  createAgencySettlementRequest: {
-    requesterAccountId: '5cf940969449412d00f53b4c55fc2139',
-    payload: /{.*}/,
-    signature: /[0-9a-fA-F]*/,
-    trades: [
-      {
-        id: 'a37c5c9a-efc0-4b2c-89e0-39538de86b29',
-        baseAccountId: '5df03e088b4eb3470019a88734b69f7a',
-        quoteAccountId: '5df03e088b4eb3470019a89e37864bed',
-        status: 'executed',
-        timestamp: '2019-12-11T00:53:52.814Z',
-        baseAmount: '115087',
-        quoteAmount: '942777',
-        baseCurrency: 'ofctbtc',
-        quoteCurrency: 'ofctusd',
-        baseReceiveAmount: '941966',
-        quoteReceiveAmount: '115087',
-        baseReceiveCurrency: 'ofctusd',
-        quoteReceiveCurrency: 'ofctbtc',
-        costBasis: '',
-        costBasisCurrency: '',
-        externalId: 'xff7vln0eh9hh3rp0derlbunlo1sw6k6'
-      }
-    ]
-  },
-  createAgencySettlementResponse: {
-    id: 'ff5a8c54-fb0e-481b-900c-abfaa7958a5c',
-    requesterAccountId: '5cf940969449412d00f53b4c55fc2139',
-    requesterAccountName: 'Test Enterprise',
-    status: 'pending',
-    type: 'agency',
-    affirmations: [
-      {
-        id: '6f3ff2ed-a40e-4ad7-935b-eea36ec16fce',
-        partyAccountId: '5cf940969449412d00f53b4c55fc2139',
-        partyAccountName: 'Test Enterprise',
-        status: 'affirmed',
-        settlement: '',
-        lock: null,
-        payload: '{"version":"1.2.0","accountId":"5cf940969449412d00f53b4c55fc2139","amounts":[{"accountId":"5df03e088b4eb3470019a89e37864bed","sendSubtotal":"942777","sendFee":"0","sendAmount":"942777","sendCurrency":"ofctusd","receiveAmount":"115087","receiveCurrency":"ofctbtc"},{"accountId":"5df03e088b4eb3470019a88734b69f7a","sendSubtotal":"115087","sendFee":"0","sendAmount":"115087","sendCurrency":"ofctbtc","receiveAmount":"941966","receiveCurrency":"ofctusd"}],"nonceHold":"+8ZMkylYWnLH7P6t7HvjEQ==","nonceSettle":"yZbXXOR7zkbBWSh+gS4ghA=="}',
-        signature: '1f2d7c206a7ed7c345f5b2ab1446b11f9fec234ae9e93285abc20e9cdd327479f74e1e93dfdc073f0350c8e79f2e33f62ac3570c1fb423d254bf761cf5c0550271',
-        createdAt: '2019-12-11T00:53:52.982Z',
-        expireAt: '2019-12-11T02:53:52.978Z'
-      },
-      {
-        id: '489c56f6-3ec2-49fe-87eb-95c8f66a3ad5',
-        counterpartyAccountId: '5cf940969449412d00f53b4c55fc2139',
-        counterpartyName: 'Test Enterprise',
-        partyAccountId: '5df03e088b4eb3470019a88734b69f7a',
-        partyAccountName: 'TESTINGE2E 5wbdfxt0a3j1t569baiw3ou2ukby1aug',
-        status: 'pending',
-        settlement: '',
-        lock: null,
-        payload: '{"version":"1.2.0","accountId":"5df03e088b4eb3470019a88734b69f7a","amounts":[{"accountId":"5df03e088b4eb3470019a88734b69f7a","sendSubtotal":"115087","sendAmount":"115087","sendCurrency":"ofctbtc","receiveAmount":"941966","receiveCurrency":"ofctusd"},{"accountId":"5cf940969449412d00f53b4c55fc2139","sendSubtotal":"941966","sendAmount":"941966","sendCurrency":"ofctusd","receiveAmount":"115087","receiveCurrency":"ofctbtc"}],"nonceHold":"14qL7T1aLkaRDBSrgMNtbg==","nonceSettle":"RGPKwiin9rO1iISJG8AqvQ=="}',
-        signature: '',
-        createdAt: '2019-12-11T00:53:52.988Z',
-        expireAt: '2019-12-11T02:53:52.978Z'
-      },
-      {
-        id: '7c8c3f11-9b52-4f64-9d55-98c5add9972c',
-        counterpartyAccountId: '5cf940969449412d00f53b4c55fc2139',
-        counterpartyName: 'Test Enterprise',
-        partyAccountId: '5df03e088b4eb3470019a89e37864bed',
-        partyAccountName: 'TESTINGE2E qlzyrvn6hjum72ovetm9ahd069gt7wi8',
-        status: 'pending',
-        settlement: '',
-        lock: null,
-        payload: '{"version":"1.2.0","accountId":"5df03e088b4eb3470019a89e37864bed","amounts":[{"accountId":"5df03e088b4eb3470019a89e37864bed","sendSubtotal":"942777","sendFee":"0","sendAmount":"942777","sendCurrency":"ofctusd","receiveAmount":"115087","receiveCurrency":"ofctbtc"},{"accountId":"5cf940969449412d00f53b4c55fc2139","sendSubtotal":"115087","sendFee":"0","sendAmount":"115087","sendCurrency":"ofctbtc","receiveAmount":"942777","receiveCurrency":"ofctusd"}],"nonceHold":"Tz4pGR5beaUKI1/qNsEuHw==","nonceSettle":"XFWVbytujspmE6CiEBbnTA=="}',
-        signature: '',
-        createdAt: '2019-12-11T00:53:52.992Z',
-        expireAt: '2019-12-11T02:53:52.978Z'
-      }
-    ],
-    expireAt: '2019-12-11T02:53:52.978Z',
-    createdAt: '2019-12-11T00:53:52.979Z',
-    trades: [
-      {
-        id: 'a37c5c9a-efc0-4b2c-89e0-39538de86b29',
-        baseAccountId: '5df03e088b4eb3470019a88734b69f7a',
-        quoteAccountId: '5df03e088b4eb3470019a89e37864bed',
-        status: 'executed',
-        timestamp: '2019-12-11T00:53:52.814Z',
-        baseAmount: '115087',
-        quoteAmount: '942777',
-        baseCurrency: 'ofctbtc',
-        quoteCurrency: 'ofctusd',
-        baseReceiveAmount: '941966',
-        quoteReceiveAmount: '115087',
-        baseReceiveCurrency: 'ofctusd',
-        quoteReceiveCurrency: 'ofctbtc',
-        costBasis: '',
-        costBasisCurrency: '',
-        externalId: 'xff7vln0eh9hh3rp0derlbunlo1sw6k6'
-      }
-    ]
   }
 };