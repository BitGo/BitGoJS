--- conflicted
+++ resolved
@@ -1,5 +1,6 @@
 /**
  * @prettier
+ * @hidden
  */
 
 /**
@@ -20,11 +21,7 @@
   sendCurrency: string;
   receiveAmount: string;
   receiveCurrency: string;
-<<<<<<< HEAD
-  sendSubtotal: string; // sendAmount - fees[].feeAmount
-=======
   subTotal: string; // sendAmount - fees[].feeAmount
->>>>>>> b346961f
   fees?: {
     // will only show up if the accountId is the signing accountId
     feeType: string;
