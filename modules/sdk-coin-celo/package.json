{
  "name": "@bitgo/sdk-coin-celo",
  "version": "5.3.5",
  "description": "BitGo SDK coin library for Celo",
  "main": "./dist/src/index.js",
  "types": "./dist/src/index.d.ts",
  "scripts": {
    "build": "yarn tsc --build --incremental --verbose .",
    "fmt": "prettier --write .",
    "check-fmt": "prettier --check '**/*.{ts,js,json}'",
    "clean": "rm -r ./dist",
    "lint": "eslint --quiet .",
    "prepare": "npm run build",
    "test": "npm run coverage",
    "coverage": "nyc -- npm run unit-test",
    "unit-test": "mocha"
  },
  "author": "BitGo SDK Team <sdkteam@bitgo.com>",
  "license": "MIT",
  "engines": {
    "node": ">=20 <23"
  },
  "repository": {
    "type": "git",
    "url": "https://github.com/BitGo/BitGoJS.git",
    "directory": "modules/sdk-coin-celo"
  },
  "lint-staged": {
    "*.{js,ts}": [
      "yarn prettier --write",
      "yarn eslint --fix"
    ]
  },
  "publishConfig": {
    "access": "public"
  },
  "nyc": {
    "extension": [
      ".ts"
    ]
  },
  "dependencies": {
<<<<<<< HEAD
    "@bitgo/abstract-eth": "^24.13.5",
    "@bitgo/sdk-coin-eth": "^25.3.5",
    "@bitgo/sdk-core": "^36.13.0",
    "@bitgo/statics": "^58.5.0",
    "@celo/connect": "^2.0.0",
    "@celo/contractkit": "^2.0.0",
    "@celo/wallet-base": "^2.0.0",
    "@celo/wallet-local": "^2.0.0",
=======
    "@bitgo/abstract-eth": "^24.13.4",
    "@bitgo/sdk-coin-eth": "^25.3.4",
    "@bitgo/sdk-core": "^36.12.0",
    "@bitgo/statics": "^58.4.0",
>>>>>>> b763c3a7
    "@ethereumjs/common": "^2.6.5",
    "bignumber.js": "^9.0.0",
    "ethereumjs-abi": "^0.6.5",
    "ethereumjs-util": "7.1.5"
  },
  "devDependencies": {
    "@bitgo/sdk-api": "^1.70.2",
    "@bitgo/sdk-test": "^9.1.5"
  },
  "resolutions": {
    "form-data": "^4.0.4"
  },
  "gitHead": "18e460ddf02de2dbf13c2aa243478188fb539f0c",
  "files": [
    "dist"
  ]
}<|MERGE_RESOLUTION|>--- conflicted
+++ resolved
@@ -40,21 +40,10 @@
     ]
   },
   "dependencies": {
-<<<<<<< HEAD
     "@bitgo/abstract-eth": "^24.13.5",
     "@bitgo/sdk-coin-eth": "^25.3.5",
     "@bitgo/sdk-core": "^36.13.0",
     "@bitgo/statics": "^58.5.0",
-    "@celo/connect": "^2.0.0",
-    "@celo/contractkit": "^2.0.0",
-    "@celo/wallet-base": "^2.0.0",
-    "@celo/wallet-local": "^2.0.0",
-=======
-    "@bitgo/abstract-eth": "^24.13.4",
-    "@bitgo/sdk-coin-eth": "^25.3.4",
-    "@bitgo/sdk-core": "^36.12.0",
-    "@bitgo/statics": "^58.4.0",
->>>>>>> b763c3a7
     "@ethereumjs/common": "^2.6.5",
     "bignumber.js": "^9.0.0",
     "ethereumjs-abi": "^0.6.5",
