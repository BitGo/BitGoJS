--- conflicted
+++ resolved
@@ -40,25 +40,16 @@
     ]
   },
   "dependencies": {
-<<<<<<< HEAD
     "@bitgo/abstract-cosmos": "^11.11.0",
+    "@bitgo/sdk-api": "^1.65.3",
     "@bitgo/sdk-core": "^35.10.0",
     "@bitgo/statics": "^56.0.0",
-=======
-    "@bitgo/abstract-cosmos": "^11.10.0",
-    "@bitgo/sdk-api": "^1.65.2",
-    "@bitgo/sdk-core": "^35.9.0",
-    "@bitgo/statics": "^55.3.0",
->>>>>>> 7de40d41
     "@cosmjs/amino": "^0.29.5",
     "@cosmjs/encoding": "^0.29.5",
     "@cosmjs/stargate": "^0.29.5",
     "bignumber.js": "^9.1.1"
-<<<<<<< HEAD
-=======
   },
   "devDependencies": {
-    "@bitgo/sdk-test": "^8.0.98"
->>>>>>> 7de40d41
+    "@bitgo/sdk-test": "^8.0.99"
   }
 }