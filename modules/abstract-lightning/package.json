--- conflicted
+++ resolved
@@ -37,11 +37,7 @@
     ]
   },
   "dependencies": {
-<<<<<<< HEAD
-    "@bitgo/sdk-core": "^27.1.2"
-=======
-    "@bitgo/sdk-core": "^27.1.0",
+    "@bitgo/sdk-core": "^27.1.2",
     "@bitgo/utxo-lib": "^9.38.0"
->>>>>>> 017bf18e
   }
 }