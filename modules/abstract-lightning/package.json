{
  "name": "@bitgo/abstract-lightning",
  "version": "3.0.0",
  "description": "BitGo SDK coin library for base Lightning Network coin implementation",
  "main": "./dist/src/index.js",
  "types": "./dist/src/index.d.ts",
  "scripts": {
    "build": "yarn tsc --build --incremental --verbose .",
    "test": "yarn unit-test",
    "unit-test": "nyc -- mocha --recursive test",
    "fmt": "prettier --write .",
    "check-fmt": "prettier --check .",
    "clean": "rm -r ./dist",
    "lint": "eslint --quiet .",
    "prepare": "npm run build"
  },
  "author": "BitGo SDK Team <sdkteam@bitgo.com>",
  "license": "MIT",
  "engines": {
    "node": ">=18 <21"
  },
  "repository": {
    "type": "git",
    "url": "https://github.com/BitGo/BitGoJS.git",
    "directory": "modules/abstract-lightning"
  },
  "lint-staged": {
    "*.{js,ts}": [
      "yarn prettier --write",
      "yarn eslint --fix"
    ]
  },
  "publishConfig": {
    "access": "public"
  },
  "nyc": {
    "extension": [
      ".ts"
    ]
  },
  "dependencies": {
<<<<<<< HEAD
    "@bitgo/sdk-core": "^30.0.0",
    "@bitgo/statics": "^51.1.0",
    "@bitgo/utxo-lib": "^11.2.3",
=======
    "@bitgo/public-types": "4.17.0",
    "@bitgo/sdk-core": "^29.0.0",
    "@bitgo/statics": "^51.0.1",
    "@bitgo/utxo-lib": "^11.2.2",
>>>>>>> 774028bd
    "bs58check": "^2.1.2",
    "fp-ts": "^2.12.2",
    "io-ts": "npm:@bitgo-forks/io-ts@2.1.4",
    "io-ts-types": "^0.5.16",
    "macaroon": "^3.0.4"
  },
  "gitHead": "18e460ddf02de2dbf13c2aa243478188fb539f0c"
}<|MERGE_RESOLUTION|>--- conflicted
+++ resolved
@@ -39,16 +39,10 @@
     ]
   },
   "dependencies": {
-<<<<<<< HEAD
+    "@bitgo/public-types": "4.17.0",
     "@bitgo/sdk-core": "^30.0.0",
     "@bitgo/statics": "^51.1.0",
     "@bitgo/utxo-lib": "^11.2.3",
-=======
-    "@bitgo/public-types": "4.17.0",
-    "@bitgo/sdk-core": "^29.0.0",
-    "@bitgo/statics": "^51.0.1",
-    "@bitgo/utxo-lib": "^11.2.2",
->>>>>>> 774028bd
     "bs58check": "^2.1.2",
     "fp-ts": "^2.12.2",
     "io-ts": "npm:@bitgo-forks/io-ts@2.1.4",
