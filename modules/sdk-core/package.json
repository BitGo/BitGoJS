--- conflicted
+++ resolved
@@ -36,14 +36,9 @@
   },
   "dependencies": {
     "@bitgo/bls-dkg": "^1.0.2",
-<<<<<<< HEAD
     "@bitgo/statics": "^6.18.0-rc.9",
     "@bitgo/utxo-lib": "^2.3.0-rc.5",
-=======
-    "@bitgo/statics": "^6.17.0",
-    "@bitgo/utxo-lib": "^2.2.2",
     "@noble/secp256k1": "git+https://github.com/brandonblack/noble-secp256k1.git#856129c06436fb696bab7d827edad5effdffaee2",
->>>>>>> 722d22ac
     "@stablelib/hex": "^1.0.0",
     "big.js": "^3.1.3",
     "bignumber.js": "^9.0.0",
