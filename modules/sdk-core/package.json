--- conflicted
+++ resolved
@@ -36,12 +36,8 @@
   },
   "dependencies": {
     "@bitgo/bls-dkg": "^1.0.2",
-<<<<<<< HEAD
     "@bitgo/statics": "^6.18.0-rc.8",
-=======
-    "@bitgo/statics": "^6.17.0",
     "@bitgo/utxo-lib": "^2.2.2",
->>>>>>> 468bec79
     "@stablelib/hex": "^1.0.0",
     "big.js": "^3.1.3",
     "bignumber.js": "^9.0.0",
